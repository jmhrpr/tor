/* Copyright (c) 2001 Matej Pfajfar.
 * Copyright (c) 2001-2004, Roger Dingledine.
 * Copyright (c) 2004-2006, Roger Dingledine, Nick Mathewson.
 * Copyright (c) 2007-2015, The Tor Project, Inc. */
/* See LICENSE for licensing information */

/**
 * \file connection_edge.c
 * \brief Handle edge streams.
 **/
#define CONNECTION_EDGE_PRIVATE

#include "or.h"
#include "addressmap.h"
#include "buffers.h"
#include "channel.h"
#include "circpathbias.h"
#include "circuitlist.h"
#include "circuituse.h"
#include "config.h"
#include "connection.h"
#include "connection_edge.h"
#include "connection_or.h"
#include "control.h"
#include "dns.h"
#include "dnsserv.h"
#include "dirserv.h"
#include "hibernate.h"
#include "main.h"
#include "nodelist.h"
#include "policies.h"
#include "reasons.h"
#include "relay.h"
#include "rendclient.h"
#include "rendcommon.h"
#include "rendservice.h"
#include "rephist.h"
#include "router.h"
#include "routerlist.h"
#include "routerset.h"
#include "circuitbuild.h"

#ifdef HAVE_LINUX_TYPES_H
#include <linux/types.h>
#endif
#ifdef HAVE_LINUX_NETFILTER_IPV4_H
#include <linux/netfilter_ipv4.h>
#define TRANS_NETFILTER
#define TRANS_NETFILTER_IPV4
#endif

#ifdef HAVE_LINUX_IF_H
#include <linux/if.h>
#endif

#ifdef HAVE_LINUX_NETFILTER_IPV6_IP6_TABLES_H
#include <linux/netfilter_ipv6/ip6_tables.h>
#if defined(IP6T_SO_ORIGINAL_DST)
#define TRANS_NETFILTER
#define TRANS_NETFILTER_IPV6
#endif
#endif

#if defined(HAVE_NET_IF_H) && defined(HAVE_NET_PFVAR_H)
#include <net/if.h>
#include <net/pfvar.h>
#define TRANS_PF
#endif

#define SOCKS4_GRANTED          90
#define SOCKS4_REJECT           91

static int connection_ap_handshake_process_socks(entry_connection_t *conn);
static int connection_ap_process_natd(entry_connection_t *conn);
static int connection_exit_connect_dir(edge_connection_t *exitconn);
static int consider_plaintext_ports(entry_connection_t *conn, uint16_t port);
static int connection_ap_supports_optimistic_data(const entry_connection_t *);

/** An AP stream has failed/finished. If it hasn't already sent back
 * a socks reply, send one now (based on endreason). Also set
 * has_sent_end to 1, and mark the conn.
 */
MOCK_IMPL(void,
connection_mark_unattached_ap_,(entry_connection_t *conn, int endreason,
                                int line, const char *file))
{
  connection_t *base_conn = ENTRY_TO_CONN(conn);
  edge_connection_t *edge_conn = ENTRY_TO_EDGE_CONN(conn);
  tor_assert(base_conn->type == CONN_TYPE_AP);
  ENTRY_TO_EDGE_CONN(conn)->edge_has_sent_end = 1; /* no circ yet */

  /* If this is a rendezvous stream and it is failing without ever
   * being attached to a circuit, assume that an attempt to connect to
   * the destination hidden service has just ended.
   *
   * XXXX This condition doesn't limit to only streams failing
   * without ever being attached.  That sloppiness should be harmless,
   * but we should fix it someday anyway. */
  if ((edge_conn->on_circuit != NULL || edge_conn->edge_has_sent_end) &&
      connection_edge_is_rendezvous_stream(edge_conn)) {
    rend_client_note_connection_attempt_ended(
                                    edge_conn->rend_data->onion_address);
  }

  if (base_conn->marked_for_close) {
    /* This call will warn as appropriate. */
    connection_mark_for_close_(base_conn, line, file);
    return;
  }

  if (!conn->socks_request->has_finished) {
    if (endreason & END_STREAM_REASON_FLAG_ALREADY_SOCKS_REPLIED)
      log_warn(LD_BUG,
               "stream (marked at %s:%d) sending two socks replies?",
               file, line);

    if (SOCKS_COMMAND_IS_CONNECT(conn->socks_request->command))
      connection_ap_handshake_socks_reply(conn, NULL, 0, endreason);
    else if (SOCKS_COMMAND_IS_RESOLVE(conn->socks_request->command))
      connection_ap_handshake_socks_resolved(conn,
                                             RESOLVED_TYPE_ERROR_TRANSIENT,
                                             0, NULL, -1, -1);
    else /* unknown or no handshake at all. send no response. */
      conn->socks_request->has_finished = 1;
  }

  connection_mark_and_flush_(base_conn, line, file);

  ENTRY_TO_EDGE_CONN(conn)->end_reason = endreason;
}

/** There was an EOF. Send an end and mark the connection for close.
 */
int
connection_edge_reached_eof(edge_connection_t *conn)
{
  if (connection_get_inbuf_len(TO_CONN(conn)) &&
      connection_state_is_open(TO_CONN(conn))) {
    /* it still has stuff to process. don't let it die yet. */
    return 0;
  }
  log_info(LD_EDGE,"conn (fd "TOR_SOCKET_T_FORMAT") reached eof. Closing.",
           conn->base_.s);
  if (!conn->base_.marked_for_close) {
    /* only mark it if not already marked. it's possible to
     * get the 'end' right around when the client hangs up on us. */
    connection_edge_end(conn, END_STREAM_REASON_DONE);
    if (conn->base_.type == CONN_TYPE_AP) {
      /* eof, so don't send a socks reply back */
      if (EDGE_TO_ENTRY_CONN(conn)->socks_request)
        EDGE_TO_ENTRY_CONN(conn)->socks_request->has_finished = 1;
    }
    connection_mark_for_close(TO_CONN(conn));
  }
  return 0;
}

/** Handle new bytes on conn->inbuf based on state:
 *   - If it's waiting for socks info, try to read another step of the
 *     socks handshake out of conn->inbuf.
 *   - If it's waiting for the original destination, fetch it.
 *   - If it's open, then package more relay cells from the stream.
 *   - Else, leave the bytes on inbuf alone for now.
 *
 * Mark and return -1 if there was an unexpected error with the conn,
 * else return 0.
 */
int
connection_edge_process_inbuf(edge_connection_t *conn, int package_partial)
{
  tor_assert(conn);

  switch (conn->base_.state) {
    case AP_CONN_STATE_SOCKS_WAIT:
      if (connection_ap_handshake_process_socks(EDGE_TO_ENTRY_CONN(conn)) <0) {
        /* already marked */
        return -1;
      }
      return 0;
    case AP_CONN_STATE_NATD_WAIT:
      if (connection_ap_process_natd(EDGE_TO_ENTRY_CONN(conn)) < 0) {
        /* already marked */
        return -1;
      }
      return 0;
    case AP_CONN_STATE_OPEN:
    case EXIT_CONN_STATE_OPEN:
      if (connection_edge_package_raw_inbuf(conn, package_partial, NULL) < 0) {
        /* (We already sent an end cell if possible) */
        connection_mark_for_close(TO_CONN(conn));
        return -1;
      }
      return 0;
    case AP_CONN_STATE_CONNECT_WAIT:
      if (connection_ap_supports_optimistic_data(EDGE_TO_ENTRY_CONN(conn))) {
        log_info(LD_EDGE,
                 "data from edge while in '%s' state. Sending it anyway. "
                 "package_partial=%d, buflen=%ld",
                 conn_state_to_string(conn->base_.type, conn->base_.state),
                 package_partial,
                 (long)connection_get_inbuf_len(TO_CONN(conn)));
        if (connection_edge_package_raw_inbuf(conn, package_partial, NULL)<0) {
          /* (We already sent an end cell if possible) */
          connection_mark_for_close(TO_CONN(conn));
          return -1;
        }
        return 0;
      }
      /* Fall through if the connection is on a circuit without optimistic
       * data support. */
    case EXIT_CONN_STATE_CONNECTING:
    case AP_CONN_STATE_RENDDESC_WAIT:
    case AP_CONN_STATE_CIRCUIT_WAIT:
    case AP_CONN_STATE_RESOLVE_WAIT:
    case AP_CONN_STATE_CONTROLLER_WAIT:
      log_info(LD_EDGE,
               "data from edge while in '%s' state. Leaving it on buffer.",
               conn_state_to_string(conn->base_.type, conn->base_.state));
      return 0;
  }
  log_warn(LD_BUG,"Got unexpected state %d. Closing.",conn->base_.state);
  tor_fragile_assert();
  connection_edge_end(conn, END_STREAM_REASON_INTERNAL);
  connection_mark_for_close(TO_CONN(conn));
  return -1;
}

/** This edge needs to be closed, because its circuit has closed.
 * Mark it for close and return 0.
 */
int
connection_edge_destroy(circid_t circ_id, edge_connection_t *conn)
{
  if (!conn->base_.marked_for_close) {
    log_info(LD_EDGE, "CircID %u: At an edge. Marking connection for close.",
             (unsigned) circ_id);
    if (conn->base_.type == CONN_TYPE_AP) {
      entry_connection_t *entry_conn = EDGE_TO_ENTRY_CONN(conn);
      connection_mark_unattached_ap(entry_conn, END_STREAM_REASON_DESTROY);
      control_event_stream_bandwidth(conn);
      control_event_stream_status(entry_conn, STREAM_EVENT_CLOSED,
                                  END_STREAM_REASON_DESTROY);
      conn->end_reason |= END_STREAM_REASON_FLAG_ALREADY_SENT_CLOSED;
    } else {
      /* closing the circuit, nothing to send an END to */
      conn->edge_has_sent_end = 1;
      conn->end_reason = END_STREAM_REASON_DESTROY;
      conn->end_reason |= END_STREAM_REASON_FLAG_ALREADY_SENT_CLOSED;
      connection_mark_and_flush(TO_CONN(conn));
    }
  }
  conn->cpath_layer = NULL;
  conn->on_circuit = NULL;
  return 0;
}

/** Send a raw end cell to the stream with ID <b>stream_id</b> out over the
 * <b>circ</b> towards the hop identified with <b>cpath_layer</b>. If this
 * is not a client connection, set the relay end cell's reason for closing
 * as <b>reason</b> */
static int
relay_send_end_cell_from_edge(streamid_t stream_id, circuit_t *circ,
                              uint8_t reason, crypt_path_t *cpath_layer)
{
  char payload[1];

  if (CIRCUIT_PURPOSE_IS_CLIENT(circ->purpose)) {
    /* Never send the server an informative reason code; it doesn't need to
     * know why the client stream is failing. */
    reason = END_STREAM_REASON_MISC;
  }

  payload[0] = (char) reason;

  return relay_send_command_from_edge(stream_id, circ, RELAY_COMMAND_END,
                                      payload, 1, cpath_layer);
}

/** Send a relay end cell from stream <b>conn</b> down conn's circuit, and
 * remember that we've done so.  If this is not a client connection, set the
 * relay end cell's reason for closing as <b>reason</b>.
 *
 * Return -1 if this function has already been called on this conn,
 * else return 0.
 */
int
connection_edge_end(edge_connection_t *conn, uint8_t reason)
{
  char payload[RELAY_PAYLOAD_SIZE];
  size_t payload_len=1;
  circuit_t *circ;
  uint8_t control_reason = reason;

  if (conn->edge_has_sent_end) {
    log_warn(LD_BUG,"(Harmless.) Calling connection_edge_end (reason %d) "
             "on an already ended stream?", reason);
    tor_fragile_assert();
    return -1;
  }

  if (conn->base_.marked_for_close) {
    log_warn(LD_BUG,
             "called on conn that's already marked for close at %s:%d.",
             conn->base_.marked_for_close_file, conn->base_.marked_for_close);
    return 0;
  }

  circ = circuit_get_by_edge_conn(conn);
  if (circ && CIRCUIT_PURPOSE_IS_CLIENT(circ->purpose)) {
    /* If this is a client circuit, don't send the server an informative
     * reason code; it doesn't need to know why the client stream is
     * failing. */
    reason = END_STREAM_REASON_MISC;
  }

  payload[0] = (char)reason;
  if (reason == END_STREAM_REASON_EXITPOLICY &&
      !connection_edge_is_rendezvous_stream(conn)) {
    int addrlen;
    if (tor_addr_family(&conn->base_.addr) == AF_INET) {
      set_uint32(payload+1, tor_addr_to_ipv4n(&conn->base_.addr));
      addrlen = 4;
    } else {
      memcpy(payload+1, tor_addr_to_in6_addr8(&conn->base_.addr), 16);
      addrlen = 16;
    }
    set_uint32(payload+1+addrlen, htonl(dns_clip_ttl(conn->address_ttl)));
    payload_len += 4+addrlen;
  }

  if (circ && !circ->marked_for_close) {
    log_debug(LD_EDGE,"Sending end on conn (fd "TOR_SOCKET_T_FORMAT").",
              conn->base_.s);
    connection_edge_send_command(conn, RELAY_COMMAND_END,
                                 payload, payload_len);
  } else {
    log_debug(LD_EDGE,"No circ to send end on conn "
              "(fd "TOR_SOCKET_T_FORMAT").",
              conn->base_.s);
  }

  conn->edge_has_sent_end = 1;
  conn->end_reason = control_reason;
  return 0;
}

/** An error has just occurred on an operation on an edge connection
 * <b>conn</b>.  Extract the errno; convert it to an end reason, and send an
 * appropriate relay end cell to the other end of the connection's circuit.
 **/
int
connection_edge_end_errno(edge_connection_t *conn)
{
  uint8_t reason;
  tor_assert(conn);
  reason = errno_to_stream_end_reason(tor_socket_errno(conn->base_.s));
  return connection_edge_end(conn, reason);
}

/** We just wrote some data to <b>conn</b>; act appropriately.
 *
 * (That is, if it's open, consider sending a stream-level sendme cell if we
 * have just flushed enough.)
 */
int
connection_edge_flushed_some(edge_connection_t *conn)
{
  switch (conn->base_.state) {
    case AP_CONN_STATE_OPEN:
    case EXIT_CONN_STATE_OPEN:
      connection_edge_consider_sending_sendme(conn);
      break;
  }
  return 0;
}

/** Connection <b>conn</b> has finished writing and has no bytes left on
 * its outbuf.
 *
 * If it's in state 'open', stop writing, consider responding with a
 * sendme, and return.
 * Otherwise, stop writing and return.
 *
 * If <b>conn</b> is broken, mark it for close and return -1, else
 * return 0.
 */
int
connection_edge_finished_flushing(edge_connection_t *conn)
{
  tor_assert(conn);

  switch (conn->base_.state) {
    case AP_CONN_STATE_OPEN:
    case EXIT_CONN_STATE_OPEN:
      connection_edge_consider_sending_sendme(conn);
      return 0;
    case AP_CONN_STATE_SOCKS_WAIT:
    case AP_CONN_STATE_NATD_WAIT:
    case AP_CONN_STATE_RENDDESC_WAIT:
    case AP_CONN_STATE_CIRCUIT_WAIT:
    case AP_CONN_STATE_CONNECT_WAIT:
    case AP_CONN_STATE_CONTROLLER_WAIT:
    case AP_CONN_STATE_RESOLVE_WAIT:
      return 0;
    default:
      log_warn(LD_BUG, "Called in unexpected state %d.",conn->base_.state);
      tor_fragile_assert();
      return -1;
  }
  return 0;
}

/** Longest size for the relay payload of a RELAY_CONNECTED cell that we're
 * able to generate. */
/* 4 zero bytes; 1 type byte; 16 byte IPv6 address; 4 byte TTL. */
#define MAX_CONNECTED_CELL_PAYLOAD_LEN 25

/** Set the buffer at <b>payload_out</b> -- which must have at least
 * MAX_CONNECTED_CELL_PAYLOAD_LEN bytes available -- to the body of a
 * RELAY_CONNECTED cell indicating that we have connected to <b>addr</b>, and
 * that the name resolution that led us to <b>addr</b> will be valid for
 * <b>ttl</b> seconds. Return -1 on error, or the number of bytes used on
 * success. */
STATIC int
connected_cell_format_payload(uint8_t *payload_out,
                              const tor_addr_t *addr,
                              uint32_t ttl)
{
  const sa_family_t family = tor_addr_family(addr);
  int connected_payload_len;

  /* should be needless */
  memset(payload_out, 0, MAX_CONNECTED_CELL_PAYLOAD_LEN);

  if (family == AF_INET) {
    set_uint32(payload_out, tor_addr_to_ipv4n(addr));
    connected_payload_len = 4;
  } else if (family == AF_INET6) {
    set_uint32(payload_out, 0);
    set_uint8(payload_out + 4, 6);
    memcpy(payload_out + 5, tor_addr_to_in6_addr8(addr), 16);
    connected_payload_len = 21;
  } else {
    return -1;
  }

  set_uint32(payload_out + connected_payload_len, htonl(dns_clip_ttl(ttl)));
  connected_payload_len += 4;

  tor_assert(connected_payload_len <= MAX_CONNECTED_CELL_PAYLOAD_LEN);

  return connected_payload_len;
}

/** Connected handler for exit connections: start writing pending
 * data, deliver 'CONNECTED' relay cells as appropriate, and check
 * any pending data that may have been received. */
int
connection_edge_finished_connecting(edge_connection_t *edge_conn)
{
  connection_t *conn;

  tor_assert(edge_conn);
  tor_assert(edge_conn->base_.type == CONN_TYPE_EXIT);
  conn = TO_CONN(edge_conn);
  tor_assert(conn->state == EXIT_CONN_STATE_CONNECTING);

  log_info(LD_EXIT,"Exit connection to %s:%u (%s) established.",
           escaped_safe_str(conn->address), conn->port,
           safe_str(fmt_and_decorate_addr(&conn->addr)));

  rep_hist_note_exit_stream_opened(conn->port);

  conn->state = EXIT_CONN_STATE_OPEN;
  IF_HAS_NO_BUFFEREVENT(conn)
    connection_watch_events(conn, READ_EVENT); /* stop writing, keep reading */
  if (connection_get_outbuf_len(conn)) /* in case there are any queued relay
                                        * cells */
    connection_start_writing(conn);
  /* deliver a 'connected' relay cell back through the circuit. */
  if (connection_edge_is_rendezvous_stream(edge_conn)) {
    if (connection_edge_send_command(edge_conn,
                                     RELAY_COMMAND_CONNECTED, NULL, 0) < 0)
      return 0; /* circuit is closed, don't continue */
  } else {
    uint8_t connected_payload[MAX_CONNECTED_CELL_PAYLOAD_LEN];
    int connected_payload_len =
      connected_cell_format_payload(connected_payload, &conn->addr,
                                    edge_conn->address_ttl);
    if (connected_payload_len < 0)
      return -1;

    if (connection_edge_send_command(edge_conn,
                        RELAY_COMMAND_CONNECTED,
                        (char*)connected_payload, connected_payload_len) < 0)
      return 0; /* circuit is closed, don't continue */
  }
  tor_assert(edge_conn->package_window > 0);
  /* in case the server has written anything */
  return connection_edge_process_inbuf(edge_conn, 1);
}

/** Common code to connection_(ap|exit)_about_to_close. */
static void
connection_edge_about_to_close(edge_connection_t *edge_conn)
{
  if (!edge_conn->edge_has_sent_end) {
    connection_t *conn = TO_CONN(edge_conn);
    log_warn(LD_BUG, "(Harmless.) Edge connection (marked at %s:%d) "
             "hasn't sent end yet?",
             conn->marked_for_close_file, conn->marked_for_close);
    tor_fragile_assert();
  }
}

/** Called when we're about to finally unlink and free an AP (client)
 * connection: perform necessary accounting and cleanup */
void
connection_ap_about_to_close(entry_connection_t *entry_conn)
{
  circuit_t *circ;
  edge_connection_t *edge_conn = ENTRY_TO_EDGE_CONN(entry_conn);
  connection_t *conn = ENTRY_TO_CONN(entry_conn);

  if (entry_conn->socks_request->has_finished == 0) {
    /* since conn gets removed right after this function finishes,
     * there's no point trying to send back a reply at this point. */
    log_warn(LD_BUG,"Closing stream (marked at %s:%d) without sending"
             " back a socks reply.",
             conn->marked_for_close_file, conn->marked_for_close);
  }
  if (!edge_conn->end_reason) {
    log_warn(LD_BUG,"Closing stream (marked at %s:%d) without having"
             " set end_reason.",
             conn->marked_for_close_file, conn->marked_for_close);
  }
  if (entry_conn->dns_server_request) {
    log_warn(LD_BUG,"Closing stream (marked at %s:%d) without having"
             " replied to DNS request.",
             conn->marked_for_close_file, conn->marked_for_close);
    dnsserv_reject_request(entry_conn);
  }
  control_event_stream_bandwidth(edge_conn);
  control_event_stream_status(entry_conn, STREAM_EVENT_CLOSED,
                              edge_conn->end_reason);
  circ = circuit_get_by_edge_conn(edge_conn);
  if (circ)
    circuit_detach_stream(circ, edge_conn);
}

/** Called when we're about to finally unlink and free an exit
 * connection: perform necessary accounting and cleanup */
void
connection_exit_about_to_close(edge_connection_t *edge_conn)
{
  circuit_t *circ;
  connection_t *conn = TO_CONN(edge_conn);

  connection_edge_about_to_close(edge_conn);

  circ = circuit_get_by_edge_conn(edge_conn);
  if (circ)
    circuit_detach_stream(circ, edge_conn);
  if (conn->state == EXIT_CONN_STATE_RESOLVING) {
    connection_dns_remove(edge_conn);
  }
}

/** Define a schedule for how long to wait between retrying
 * application connections. Rather than waiting a fixed amount of
 * time between each retry, we wait 10 seconds each for the first
 * two tries, and 15 seconds for each retry after
 * that. Hopefully this will improve the expected user experience. */
static int
compute_retry_timeout(entry_connection_t *conn)
{
  int timeout = get_options()->CircuitStreamTimeout;
  if (timeout) /* if our config options override the default, use them */
    return timeout;
  if (conn->num_socks_retries < 2) /* try 0 and try 1 */
    return 10;
  return 15;
}

/** Find all general-purpose AP streams waiting for a response that sent their
 * begin/resolve cell too long ago. Detach from their current circuit, and
 * mark their current circuit as unsuitable for new streams. Then call
 * connection_ap_handshake_attach_circuit() to attach to a new circuit (if
 * available) or launch a new one.
 *
 * For rendezvous streams, simply give up after SocksTimeout seconds (with no
 * retry attempt).
 */
void
connection_ap_expire_beginning(void)
{
  edge_connection_t *conn;
  entry_connection_t *entry_conn;
  circuit_t *circ;
  time_t now = time(NULL);
  const or_options_t *options = get_options();
  int severity;
  int cutoff;
  int seconds_idle, seconds_since_born;
  smartlist_t *conns = get_connection_array();

  SMARTLIST_FOREACH_BEGIN(conns, connection_t *, base_conn) {
    if (base_conn->type != CONN_TYPE_AP || base_conn->marked_for_close)
      continue;
    entry_conn = TO_ENTRY_CONN(base_conn);
    conn = ENTRY_TO_EDGE_CONN(entry_conn);
    /* if it's an internal linked connection, don't yell its status. */
    severity = (tor_addr_is_null(&base_conn->addr) && !base_conn->port)
      ? LOG_INFO : LOG_NOTICE;
    seconds_idle = (int)( now - base_conn->timestamp_lastread );
    seconds_since_born = (int)( now - base_conn->timestamp_created );

    if (base_conn->state == AP_CONN_STATE_OPEN)
      continue;

    /* We already consider SocksTimeout in
     * connection_ap_handshake_attach_circuit(), but we need to consider
     * it here too because controllers that put streams in controller_wait
     * state never ask Tor to attach the circuit. */
    if (AP_CONN_STATE_IS_UNATTACHED(base_conn->state)) {
      if (seconds_since_born >= options->SocksTimeout) {
        log_fn(severity, LD_APP,
            "Tried for %d seconds to get a connection to %s:%d. "
            "Giving up. (%s)",
            seconds_since_born,
            safe_str_client(entry_conn->socks_request->address),
            entry_conn->socks_request->port,
            conn_state_to_string(CONN_TYPE_AP, base_conn->state));
        connection_mark_unattached_ap(entry_conn, END_STREAM_REASON_TIMEOUT);
      }
      continue;
    }

    /* We're in state connect_wait or resolve_wait now -- waiting for a
     * reply to our relay cell. See if we want to retry/give up. */

    cutoff = compute_retry_timeout(entry_conn);
    if (seconds_idle < cutoff)
      continue;
    circ = circuit_get_by_edge_conn(conn);
    if (!circ) { /* it's vanished? */
      log_info(LD_APP,"Conn is waiting (address %s), but lost its circ.",
               safe_str_client(entry_conn->socks_request->address));
      connection_mark_unattached_ap(entry_conn, END_STREAM_REASON_TIMEOUT);
      continue;
    }
    if (circ->purpose == CIRCUIT_PURPOSE_C_REND_JOINED) {
      if (seconds_idle >= options->SocksTimeout) {
        log_fn(severity, LD_REND,
               "Rend stream is %d seconds late. Giving up on address"
               " '%s.onion'.",
               seconds_idle,
               safe_str_client(entry_conn->socks_request->address));
        /* Roll back path bias use state so that we probe the circuit
         * if nothing else succeeds on it */
        pathbias_mark_use_rollback(TO_ORIGIN_CIRCUIT(circ));

        connection_edge_end(conn, END_STREAM_REASON_TIMEOUT);
        connection_mark_unattached_ap(entry_conn, END_STREAM_REASON_TIMEOUT);
      }
      continue;
    }
    if (circ->purpose != CIRCUIT_PURPOSE_C_GENERAL &&
        circ->purpose != CIRCUIT_PURPOSE_C_MEASURE_TIMEOUT &&
        circ->purpose != CIRCUIT_PURPOSE_PATH_BIAS_TESTING) {
      log_warn(LD_BUG, "circuit->purpose == CIRCUIT_PURPOSE_C_GENERAL failed. "
               "The purpose on the circuit was %s; it was in state %s, "
               "path_state %s.",
               circuit_purpose_to_string(circ->purpose),
               circuit_state_to_string(circ->state),
               CIRCUIT_IS_ORIGIN(circ) ?
                pathbias_state_to_string(TO_ORIGIN_CIRCUIT(circ)->path_state) :
                "none");
    }
    log_fn(cutoff < 15 ? LOG_INFO : severity, LD_APP,
           "We tried for %d seconds to connect to '%s' using exit %s."
           " Retrying on a new circuit.",
           seconds_idle,
           safe_str_client(entry_conn->socks_request->address),
           conn->cpath_layer ?
             extend_info_describe(conn->cpath_layer->extend_info):
             "*unnamed*");
    /* send an end down the circuit */
    connection_edge_end(conn, END_STREAM_REASON_TIMEOUT);
    /* un-mark it as ending, since we're going to reuse it */
    conn->edge_has_sent_end = 0;
    conn->end_reason = 0;
    /* make us not try this circuit again, but allow
     * current streams on it to survive if they can */
    mark_circuit_unusable_for_new_conns(TO_ORIGIN_CIRCUIT(circ));

    /* give our stream another 'cutoff' seconds to try */
    conn->base_.timestamp_lastread += cutoff;
    if (entry_conn->num_socks_retries < 250) /* avoid overflow */
      entry_conn->num_socks_retries++;
    /* move it back into 'pending' state, and try to attach. */
    if (connection_ap_detach_retriable(entry_conn, TO_ORIGIN_CIRCUIT(circ),
                                       END_STREAM_REASON_TIMEOUT)<0) {
      if (!base_conn->marked_for_close)
        connection_mark_unattached_ap(entry_conn,
                                      END_STREAM_REASON_CANT_ATTACH);
    }
  } SMARTLIST_FOREACH_END(base_conn);
}

/** Tell any AP streams that are waiting for a new circuit to try again,
 * either attaching to an available circ or launching a new one.
 */
void
connection_ap_attach_pending(void)
{
  entry_connection_t *entry_conn;
  smartlist_t *conns = get_connection_array();
  SMARTLIST_FOREACH_BEGIN(conns, connection_t *, conn) {
    if (conn->marked_for_close ||
        conn->type != CONN_TYPE_AP ||
        conn->state != AP_CONN_STATE_CIRCUIT_WAIT)
      continue;
    entry_conn = TO_ENTRY_CONN(conn);
    if (connection_ap_handshake_attach_circuit(entry_conn) < 0) {
      if (!conn->marked_for_close)
        connection_mark_unattached_ap(entry_conn,
                                      END_STREAM_REASON_CANT_ATTACH);
    }
  } SMARTLIST_FOREACH_END(conn);
}

/** Tell any AP streams that are waiting for a one-hop tunnel to
 * <b>failed_digest</b> that they are going to fail. */
/* XXX024 We should get rid of this function, and instead attach
 * one-hop streams to circ->p_streams so they get marked in
 * circuit_mark_for_close like normal p_streams. */
void
connection_ap_fail_onehop(const char *failed_digest,
                          cpath_build_state_t *build_state)
{
  entry_connection_t *entry_conn;
  char digest[DIGEST_LEN];
  smartlist_t *conns = get_connection_array();
  SMARTLIST_FOREACH_BEGIN(conns, connection_t *, conn) {
    if (conn->marked_for_close ||
        conn->type != CONN_TYPE_AP ||
        conn->state != AP_CONN_STATE_CIRCUIT_WAIT)
      continue;
    entry_conn = TO_ENTRY_CONN(conn);
    if (!entry_conn->want_onehop)
      continue;
    if (hexdigest_to_digest(entry_conn->chosen_exit_name, digest) < 0 ||
        tor_memneq(digest, failed_digest, DIGEST_LEN))
      continue;
    if (tor_digest_is_zero(digest)) {
      /* we don't know the digest; have to compare addr:port */
      tor_addr_t addr;
      if (!build_state || !build_state->chosen_exit ||
          !entry_conn->socks_request) {
        continue;
      }
      if (tor_addr_parse(&addr, entry_conn->socks_request->address)<0 ||
          !tor_addr_eq(&build_state->chosen_exit->addr, &addr) ||
          build_state->chosen_exit->port != entry_conn->socks_request->port)
        continue;
    }
    log_info(LD_APP, "Closing one-hop stream to '%s/%s' because the OR conn "
                     "just failed.", entry_conn->chosen_exit_name,
                     entry_conn->socks_request->address);
    connection_mark_unattached_ap(entry_conn, END_STREAM_REASON_TIMEOUT);
  } SMARTLIST_FOREACH_END(conn);
}

/** A circuit failed to finish on its last hop <b>info</b>. If there
 * are any streams waiting with this exit node in mind, but they
 * don't absolutely require it, make them give up on it.
 */
void
circuit_discard_optional_exit_enclaves(extend_info_t *info)
{
  entry_connection_t *entry_conn;
  const node_t *r1, *r2;

  smartlist_t *conns = get_connection_array();
  SMARTLIST_FOREACH_BEGIN(conns, connection_t *, conn) {
    if (conn->marked_for_close ||
        conn->type != CONN_TYPE_AP ||
        conn->state != AP_CONN_STATE_CIRCUIT_WAIT)
      continue;
    entry_conn = TO_ENTRY_CONN(conn);
    if (!entry_conn->chosen_exit_optional &&
        !entry_conn->chosen_exit_retries)
      continue;
    r1 = node_get_by_nickname(entry_conn->chosen_exit_name, 0);
    r2 = node_get_by_id(info->identity_digest);
    if (!r1 || !r2 || r1 != r2)
      continue;
    tor_assert(entry_conn->socks_request);
    if (entry_conn->chosen_exit_optional) {
      log_info(LD_APP, "Giving up on enclave exit '%s' for destination %s.",
               safe_str_client(entry_conn->chosen_exit_name),
               escaped_safe_str_client(entry_conn->socks_request->address));
      entry_conn->chosen_exit_optional = 0;
      tor_free(entry_conn->chosen_exit_name); /* clears it */
      /* if this port is dangerous, warn or reject it now that we don't
       * think it'll be using an enclave. */
      consider_plaintext_ports(entry_conn, entry_conn->socks_request->port);
    }
    if (entry_conn->chosen_exit_retries) {
      if (--entry_conn->chosen_exit_retries == 0) { /* give up! */
        clear_trackexithost_mappings(entry_conn->chosen_exit_name);
        tor_free(entry_conn->chosen_exit_name); /* clears it */
        /* if this port is dangerous, warn or reject it now that we don't
         * think it'll be using an enclave. */
        consider_plaintext_ports(entry_conn, entry_conn->socks_request->port);
      }
    }
  } SMARTLIST_FOREACH_END(conn);
}

/** The AP connection <b>conn</b> has just failed while attaching or
 * sending a BEGIN or resolving on <b>circ</b>, but another circuit
 * might work. Detach the circuit, and either reattach it, launch a
 * new circuit, tell the controller, or give up as appropriate.
 *
 * Returns -1 on err, 1 on success, 0 on not-yet-sure.
 */
int
connection_ap_detach_retriable(entry_connection_t *conn,
                               origin_circuit_t *circ,
                               int reason)
{
  control_event_stream_status(conn, STREAM_EVENT_FAILED_RETRIABLE, reason);
  ENTRY_TO_CONN(conn)->timestamp_lastread = time(NULL);

  /* Roll back path bias use state so that we probe the circuit
   * if nothing else succeeds on it */
  pathbias_mark_use_rollback(circ);

  if (conn->pending_optimistic_data) {
    generic_buffer_set_to_copy(&conn->sending_optimistic_data,
                               conn->pending_optimistic_data);
  }

  if (!get_options()->LeaveStreamsUnattached || conn->use_begindir) {
    /* If we're attaching streams ourself, or if this connection is
     * a tunneled directory connection, then just attach it. */
    ENTRY_TO_CONN(conn)->state = AP_CONN_STATE_CIRCUIT_WAIT;
    circuit_detach_stream(TO_CIRCUIT(circ),ENTRY_TO_EDGE_CONN(conn));
    return connection_ap_handshake_attach_circuit(conn);
  } else {
    ENTRY_TO_CONN(conn)->state = AP_CONN_STATE_CONTROLLER_WAIT;
    circuit_detach_stream(TO_CIRCUIT(circ),ENTRY_TO_EDGE_CONN(conn));
    return 0;
  }
}

/** Check if <b>conn</b> is using a dangerous port. Then warn and/or
 * reject depending on our config options. */
static int
consider_plaintext_ports(entry_connection_t *conn, uint16_t port)
{
  const or_options_t *options = get_options();
  int reject = smartlist_contains_int_as_string(
                                     options->RejectPlaintextPorts, port);

  if (smartlist_contains_int_as_string(options->WarnPlaintextPorts, port)) {
    log_warn(LD_APP, "Application request to port %d: this port is "
             "commonly used for unencrypted protocols. Please make sure "
             "you don't send anything you would mind the rest of the "
             "Internet reading!%s", port, reject ? " Closing." : "");
    control_event_client_status(LOG_WARN, "DANGEROUS_PORT PORT=%d RESULT=%s",
                                port, reject ? "REJECT" : "WARN");
  }

  if (reject) {
    log_info(LD_APP, "Port %d listed in RejectPlaintextPorts. Closing.", port);
    connection_mark_unattached_ap(conn, END_STREAM_REASON_ENTRYPOLICY);
    return -1;
  }

  return 0;
}

/** How many times do we try connecting with an exit configured via
 * TrackHostExits before concluding that it won't work any more and trying a
 * different one? */
#define TRACKHOSTEXITS_RETRIES 5

/** Call connection_ap_handshake_rewrite_and_attach() unless a controller
 *  asked us to leave streams unattached. Return 0 in that case.
 *
 *  See connection_ap_handshake_rewrite_and_attach()'s
 *  documentation for arguments and return value.
 */
int
connection_ap_rewrite_and_attach_if_allowed(entry_connection_t *conn,
                                            origin_circuit_t *circ,
                                            crypt_path_t *cpath)
{
  const or_options_t *options = get_options();

  if (options->LeaveStreamsUnattached) {
    ENTRY_TO_CONN(conn)->state = AP_CONN_STATE_CONTROLLER_WAIT;
    return 0;
  }
  return connection_ap_handshake_rewrite_and_attach(conn, circ, cpath);
}

/* Try to perform any map-based rewriting of the target address in
 * <b>conn</b>, filling in the fields of <b>out</b> as we go, and modifying
 * conn->socks_request.address as appropriate.
 */
STATIC void
connection_ap_handshake_rewrite(entry_connection_t *conn,
                                rewrite_result_t *out)
{
  socks_request_t *socks = conn->socks_request;
  const or_options_t *options = get_options();
  tor_addr_t addr_tmp;

  /* Initialize all the fields of 'out' to reasonable defaults */
  out->automap = 0;
  out->exit_source = ADDRMAPSRC_NONE;
  out->map_expires = TIME_MAX;
  out->end_reason = 0;
  out->should_close = 0;
  out->orig_address[0] = 0;

  /* We convert all incoming addresses to lowercase. */
  tor_strlower(socks->address);
  /* Remember the original address. */
  strlcpy(out->orig_address, socks->address, sizeof(out->orig_address));
  log_debug(LD_APP,"Client asked for %s:%d",
            safe_str_client(socks->address),
            socks->port);

  /* Check for whether this is a .exit address.  By default, those are
   * disallowed when they're coming straight from the client, but you're
   * allowed to have them in MapAddress commands and so forth. */
  if (!strcmpend(socks->address, ".exit") && !options->AllowDotExit) {
    log_warn(LD_APP, "The  \".exit\" notation is disabled in Tor due to "
             "security risks. Set AllowDotExit in your torrc to enable "
             "it (at your own risk).");
    control_event_client_status(LOG_WARN, "SOCKS_BAD_HOSTNAME HOSTNAME=%s",
                                escaped(socks->address));
    out->end_reason = END_STREAM_REASON_TORPROTOCOL;
    out->should_close = 1;
    return;
  }

  /* Remember the original address so we can tell the user about what
   * they actually said, not just what it turned into. */
  if (! conn->original_dest_address) {
    /* Is the 'if' necessary here? XXXX */
    conn->original_dest_address = tor_strdup(conn->socks_request->address);
  }

  /* First, apply MapAddress and MAPADDRESS mappings. We need to do
   * these only for non-reverse lookups, since they don't exist for those.
   * We need to do this before we consider automapping, since we might
   * e.g. resolve irc.oftc.net into irconionaddress.onion, at which point
   * we'd need to automap it. */
  if (socks->command != SOCKS_COMMAND_RESOLVE_PTR) {
    const unsigned rewrite_flags = AMR_FLAG_USE_MAPADDRESS;
    if (addressmap_rewrite(socks->address, sizeof(socks->address),
                       rewrite_flags, &out->map_expires, &out->exit_source)) {
      control_event_stream_status(conn, STREAM_EVENT_REMAP,
                                  REMAP_STREAM_SOURCE_CACHE);
    }
  }

  /* Now, handle automapping.  Automapping happens when we're asked to
   * resolve a hostname, and AutomapHostsOnResolve is set, and
   * the hostname has a suffix listed in AutomapHostsSuffixes.
   */
  if (socks->command == SOCKS_COMMAND_RESOLVE &&
      tor_addr_parse(&addr_tmp, socks->address)<0 &&
      options->AutomapHostsOnResolve) {
    /* Check the suffix... */
    out->automap = addressmap_address_should_automap(socks->address, options);
    if (out->automap) {
      /* If we get here, then we should apply an automapping for this. */
      const char *new_addr;
      /* We return an IPv4 address by default, or an IPv6 address if we
       * are allowed to do so. */
      int addr_type = RESOLVED_TYPE_IPV4;
      if (conn->socks_request->socks_version != 4) {
        if (!conn->entry_cfg.ipv4_traffic ||
            (conn->entry_cfg.ipv6_traffic && conn->entry_cfg.prefer_ipv6) ||
            conn->entry_cfg.prefer_ipv6_virtaddr)
          addr_type = RESOLVED_TYPE_IPV6;
      }
      /* Okay, register the target address as automapped, and find the new
       * address we're supposed to give as a resolve answer.  (Return a cached
       * value if we've looked up this address before.
       */
      new_addr = addressmap_register_virtual_address(
                                    addr_type, tor_strdup(socks->address));
      if (! new_addr) {
        log_warn(LD_APP, "Unable to automap address %s",
                 escaped_safe_str(socks->address));
        out->end_reason = END_STREAM_REASON_INTERNAL;
        out->should_close = 1;
        return;
      }
      log_info(LD_APP, "Automapping %s to %s",
               escaped_safe_str_client(socks->address),
               safe_str_client(new_addr));
      strlcpy(socks->address, new_addr, sizeof(socks->address));
    }
  }

  /* Now handle reverse lookups, if they're in the cache.  This doesn't
   * happen too often, since client-side DNS caching is off by default. */
  if (socks->command == SOCKS_COMMAND_RESOLVE_PTR) {
    unsigned rewrite_flags = 0;
    if (conn->entry_cfg.use_cached_ipv4_answers)
      rewrite_flags |= AMR_FLAG_USE_IPV4_DNS;
    if (conn->entry_cfg.use_cached_ipv6_answers)
      rewrite_flags |= AMR_FLAG_USE_IPV6_DNS;

    if (addressmap_rewrite_reverse(socks->address, sizeof(socks->address),
                                   rewrite_flags, &out->map_expires)) {
      char *result = tor_strdup(socks->address);
      /* remember _what_ is supposed to have been resolved. */
      tor_snprintf(socks->address, sizeof(socks->address), "REVERSE[%s]",
                   out->orig_address);
      connection_ap_handshake_socks_resolved(conn, RESOLVED_TYPE_HOSTNAME,
                                             strlen(result), (uint8_t*)result,
                                             -1,
                                             out->map_expires);
      tor_free(result);
      out->end_reason = END_STREAM_REASON_DONE |
                        END_STREAM_REASON_FLAG_ALREADY_SOCKS_REPLIED;
      out->should_close = 1;
      return;
    }

    /* Hang on, did we find an answer saying that this is a reverse lookup for
     * an internal address?  If so, we should reject it if we're condigured to
     * do so. */
    if (options->ClientDNSRejectInternalAddresses) {
      /* Don't let people try to do a reverse lookup on 10.0.0.1. */
      tor_addr_t addr;
      int ok;
      ok = tor_addr_parse_PTR_name(
                               &addr, socks->address, AF_UNSPEC, 1);
      if (ok == 1 && tor_addr_is_internal(&addr, 0)) {
        connection_ap_handshake_socks_resolved(conn, RESOLVED_TYPE_ERROR,
                                               0, NULL, -1, TIME_MAX);
        out->end_reason = END_STREAM_REASON_SOCKSPROTOCOL |
                          END_STREAM_REASON_FLAG_ALREADY_SOCKS_REPLIED;
        out->should_close = 1;
        return;
      }
    }
<<<<<<< HEAD
  } else if (!automap) {
    /* For address map controls, remap the address. */
    unsigned rewrite_flags = 0;
    if (conn->entry_cfg.use_cached_ipv4_answers)
=======
  }

  /* If we didn't automap it before, then this is still the address
   * that came straight from the user, mapped according to any
   * MapAddress/MAPADDRESS commands.  Now other mappings, including
   * previously registered Automap entries, TrackHostExits entries,
   * and client-side DNS cache entries (not recommended).
   */
  if (!socks->command != SOCKS_COMMAND_RESOLVE_PTR &&
      !out->automap) {
    unsigned rewrite_flags = AMR_FLAG_USE_AUTOMAP | AMR_FLAG_USE_TRACKEXIT;
    addressmap_entry_source_t exit_source2;
    if (conn->use_cached_ipv4_answers)
>>>>>>> 758d7713
      rewrite_flags |= AMR_FLAG_USE_IPV4_DNS;
    if (conn->entry_cfg.use_cached_ipv6_answers)
      rewrite_flags |= AMR_FLAG_USE_IPV6_DNS;
    if (addressmap_rewrite(socks->address, sizeof(socks->address),
                        rewrite_flags, &out->map_expires, &exit_source2)) {
      control_event_stream_status(conn, STREAM_EVENT_REMAP,
                                  REMAP_STREAM_SOURCE_CACHE);
    }
    if (out->exit_source == ADDRMAPSRC_NONE) {
      /* If it wasn't a .exit before, maybe it turned into a .exit. Remember
       * the original source of a .exit. */
      out->exit_source = exit_source2;
    }
  }

  /* Check to see whether we're about to use an address in the virtual
   * range without actually having gotten it from an Automap. */
  if (!out->automap && address_is_in_virtual_range(socks->address)) {
    /* This address was probably handed out by
     * client_dns_get_unmapped_address, but the mapping was discarded for some
     * reason.  Or the user typed in a virtual address range manually.  We
     * *don't* want to send the address through Tor; that's likely to fail,
     * and may leak information.
     */
    log_warn(LD_APP,"Missing mapping for virtual address '%s'. Refusing.",
             safe_str_client(socks->address));
    out->end_reason = END_STREAM_REASON_INTERNAL;
    out->should_close = 1;
    return;
  }
}

/** Connection <b>conn</b> just finished its socks handshake, or the
 * controller asked us to take care of it. If <b>circ</b> is defined,
 * then that's where we'll want to attach it. Otherwise we have to
 * figure it out ourselves.
 *
 * First, parse whether it's a .exit address, remap it, and so on. Then
 * if it's for a general circuit, try to attach it to a circuit (or launch
 * one as needed), else if it's for a rendezvous circuit, fetch a
 * rendezvous descriptor first (or attach/launch a circuit if the
 * rendezvous descriptor is already here and fresh enough).
 *
 * The stream will exit from the hop
 * indicated by <b>cpath</b>, or from the last hop in circ's cpath if
 * <b>cpath</b> is NULL.
 */
int
connection_ap_handshake_rewrite_and_attach(entry_connection_t *conn,
                                           origin_circuit_t *circ,
                                           crypt_path_t *cpath)
{
  socks_request_t *socks = conn->socks_request;
  const or_options_t *options = get_options();
  connection_t *base_conn = ENTRY_TO_CONN(conn);
  time_t now = time(NULL);
  rewrite_result_t rr;

  memset(&rr, 0, sizeof(rr));
  connection_ap_handshake_rewrite(conn,&rr);

  if (rr.should_close) {
    /* connection_ap_handshake_rewrite told us to close the connection,
     * either because it sent back an answer, or because it sent back an
     * error */
    connection_mark_unattached_ap(conn, rr.end_reason);
    if (END_STREAM_REASON_DONE == (rr.end_reason & END_STREAM_REASON_MASK))
      return 0;
    else
      return -1;
  }

  const time_t map_expires = rr.map_expires;
  const int automap = rr.automap;
  const addressmap_entry_source_t exit_source = rr.exit_source;

  /* Parse the address provided by SOCKS.  Modify it in-place if it
   * specifies a hidden-service (.onion) or particular exit node (.exit).
   */
  const hostname_type_t addresstype = parse_extended_hostname(socks->address);

  /* Now see whether the hostname is bogus.  This could happen because of an
   * onion hostname whose format we don't recognize. */
  if (addresstype == BAD_HOSTNAME) {
    control_event_client_status(LOG_WARN, "SOCKS_BAD_HOSTNAME HOSTNAME=%s",
                                escaped(socks->address));
    connection_mark_unattached_ap(conn, END_STREAM_REASON_TORPROTOCOL);
    return -1;
  }

  /* If this is a .exit hostname, strip off the .name.exit part, and
   * see whether we're going to connect there, and otherwise handle it.
   * (The ".exit" part got stripped off by "parse_extended_hostname").
   *
   * We'll set chosen_exit_name and/or close the connection as appropriate.
   */
  if (addresstype == EXIT_HOSTNAME) {
    /* If StrictNodes is not set, then .exit overrides ExcludeNodes but
     * not ExcludeExitNodes. */
    routerset_t *excludeset = options->StrictNodes ?
      options->ExcludeExitNodesUnion_ : options->ExcludeExitNodes;
    const node_t *node = NULL;

    /* If this .exit was added by an AUTOMAP, then it came straight from
     * a user.  Make sure that options->AllowDotExit permits that. */
    if (exit_source == ADDRMAPSRC_AUTOMAP && !options->AllowDotExit) {
      /* Whoops; this one is stale.  It must have gotten added earlier,
       * when AllowDotExit was on. */
      log_warn(LD_APP,"Stale automapped address for '%s.exit', with "
               "AllowDotExit disabled. Refusing.",
               safe_str_client(socks->address));
      control_event_client_status(LOG_WARN, "SOCKS_BAD_HOSTNAME HOSTNAME=%s",
                                  escaped(socks->address));
      connection_mark_unattached_ap(conn, END_STREAM_REASON_TORPROTOCOL);
      return -1;
    }

    /* Double-check to make sure there are no .exits coming from
     * impossible/weird sources. */
    if (exit_source == ADDRMAPSRC_DNS ||
        (exit_source == ADDRMAPSRC_NONE && !options->AllowDotExit)) {
      /* It shouldn't be possible to get a .exit address from any of these
       * sources. */
      log_warn(LD_BUG,"Address '%s.exit', with impossible source for the "
               ".exit part. Refusing.",
               safe_str_client(socks->address));
      control_event_client_status(LOG_WARN, "SOCKS_BAD_HOSTNAME HOSTNAME=%s",
                                  escaped(socks->address));
      connection_mark_unattached_ap(conn, END_STREAM_REASON_TORPROTOCOL);
      return -1;
    }

    tor_assert(!automap);
    /* Now, find the character before the .(name) part. */
    char *s = strrchr(socks->address,'.');
    if (s) {
      /* The address was of the form "(stuff).(name).exit */
      if (s[1] != '\0') {
        /* Looks like a real .exit one. */
        conn->chosen_exit_name = tor_strdup(s+1);
        node = node_get_by_nickname(conn->chosen_exit_name, 1);

        if (exit_source == ADDRMAPSRC_TRACKEXIT) {
          /* We 5 tries before it expires the addressmap */
          conn->chosen_exit_retries = TRACKHOSTEXITS_RETRIES;
        }
        *s = 0;
      } else {
        /* Oops, the address was (stuff)..exit.  That's not okay. */
        log_warn(LD_APP,"Malformed exit address '%s.exit'. Refusing.",
                 safe_str_client(socks->address));
        control_event_client_status(LOG_WARN, "SOCKS_BAD_HOSTNAME HOSTNAME=%s",
                                    escaped(socks->address));
        connection_mark_unattached_ap(conn, END_STREAM_REASON_TORPROTOCOL);
        return -1;
      }
    } else {
      /* It looks like they just asked for "foo.exit".  That's a special
       * form that means (foo's address).foo.exit. */

      conn->chosen_exit_name = tor_strdup(socks->address);
      node = node_get_by_nickname(conn->chosen_exit_name, 1);
      if (node) {
        *socks->address = 0;
        node_get_address_string(node, socks->address, sizeof(socks->address));
      }
    }

    /* Now make sure that the chosen exit exists... */
    if (!node) {
      log_warn(LD_APP,
               "Unrecognized relay in exit address '%s.exit'. Refusing.",
               safe_str_client(socks->address));
      connection_mark_unattached_ap(conn, END_STREAM_REASON_TORPROTOCOL);
      return -1;
    }
    /* ...and make sure that it isn't excluded. */
    if (routerset_contains_node(excludeset, node)) {
      log_warn(LD_APP,
               "Excluded relay in exit address '%s.exit'. Refusing.",
               safe_str_client(socks->address));
      connection_mark_unattached_ap(conn, END_STREAM_REASON_TORPROTOCOL);
      return -1;
    }
    /* XXXX024-1090 Should we also allow foo.bar.exit if ExitNodes is set and
       Bar is not listed in it?  I say yes, but our revised manpage branch
       implies no. */
  }

  /* Now, handle everything that isn't a .onion address. */
  if (addresstype != ONION_HOSTNAME) {
    /* Not a hidden-service request.  It's either a hostname or an IP,
     * possibly with a .exit that we stripped off. */

    /* Check for funny characters in the address. */
    if (address_is_invalid_destination(socks->address, 1)) {
      control_event_client_status(LOG_WARN, "SOCKS_BAD_HOSTNAME HOSTNAME=%s",
                                  escaped(socks->address));
      log_warn(LD_APP,
               "Destination '%s' seems to be an invalid hostname. Failing.",
               safe_str_client(socks->address));
      connection_mark_unattached_ap(conn, END_STREAM_REASON_TORPROTOCOL);
      return -1;
    }

    /* If we're running in Tor2webMode, we don't allow anything BUT .onion
     * addresses. */
    if (options->Tor2webMode) {
      log_warn(LD_APP, "Refusing to connect to non-hidden-service hostname %s "
               "because tor2web mode is enabled.",
               safe_str_client(socks->address));
      connection_mark_unattached_ap(conn, END_STREAM_REASON_ENTRYPOLICY);
      return -1;
    }

    /* See if this is a hostname lookup that we can answer immediately.
     * (For example, an attempt to look up the IP address for an IP address.)
     */
    if (socks->command == SOCKS_COMMAND_RESOLVE) {
      tor_addr_t answer;
      /* Reply to resolves immediately if we can. */
      if (tor_addr_parse(&answer, socks->address) >= 0) {/* is it an IP? */
        /* remember _what_ is supposed to have been resolved. */
        strlcpy(socks->address, rr.orig_address, sizeof(socks->address));
        connection_ap_handshake_socks_resolved_addr(conn, &answer, -1,
                                                    map_expires);
        connection_mark_unattached_ap(conn,
                                END_STREAM_REASON_DONE |
                                END_STREAM_REASON_FLAG_ALREADY_SOCKS_REPLIED);
        return 0;
      }
      tor_assert(!automap);
      rep_hist_note_used_resolve(now); /* help predict this next time */
    } else if (socks->command == SOCKS_COMMAND_CONNECT) {
      /* Special handling for attempts to connect */
      tor_assert(!automap);
      /* Don't allow connections to port 0. */
      if (socks->port == 0) {
        log_notice(LD_APP,"Application asked to connect to port 0. Refusing.");
        connection_mark_unattached_ap(conn, END_STREAM_REASON_TORPROTOCOL);
        return -1;
      }
      /* You can't make connections to internal addresses, by default.
       * Exceptions are begindir requests (where the address is meaningless,
       * or cases where you've hand-configured a particular exit, thereby
       * making the local address meaningful. */
      if (options->ClientRejectInternalAddresses &&
          !conn->use_begindir && !conn->chosen_exit_name && !circ) {
        /* If we reach this point then we don't want to allow internal
         * addresses.  Check if we got one. */
        tor_addr_t addr;
        if (tor_addr_hostname_is_local(socks->address) ||
            (tor_addr_parse(&addr, socks->address) >= 0 &&
             tor_addr_is_internal(&addr, 0))) {
          /* If this is an explicit private address with no chosen exit node,
           * then we really don't want to try to connect to it.  That's
           * probably an error. */
          if (conn->is_transparent_ap) {
#define WARN_INTRVL_LOOP 300
            static ratelim_t loop_warn_limit = RATELIM_INIT(WARN_INTRVL_LOOP);
            char *m;
            if ((m = rate_limit_log(&loop_warn_limit, approx_time()))) {
              log_warn(LD_NET,
                       "Rejecting request for anonymous connection to private "
                       "address %s on a TransPort or NATDPort.  Possible loop "
                       "in your NAT rules?%s", safe_str_client(socks->address),
                       m);
              tor_free(m);
            }
          } else {
#define WARN_INTRVL_PRIV 300
            static ratelim_t priv_warn_limit = RATELIM_INIT(WARN_INTRVL_PRIV);
            char *m;
            if ((m = rate_limit_log(&priv_warn_limit, approx_time()))) {
              log_warn(LD_NET,
                       "Rejecting SOCKS request for anonymous connection to "
                       "private address %s.%s",
                       safe_str_client(socks->address),m);
              tor_free(m);
            }
          }
          connection_mark_unattached_ap(conn, END_STREAM_REASON_PRIVATE_ADDR);
          return -1;
        }
      } /* end "if we should check for internal addresses" */

      /* Okay.  We're still doing a CONNECT, and it wasn't a private
       * address.  Do special handling for literal IP addresses */
      {
        tor_addr_t addr;
        /* XXX Duplicate call to tor_addr_parse. */
        if (tor_addr_parse(&addr, socks->address) >= 0) {
          /* If we reach this point, it's an IPv4 or an IPv6 address. */
          sa_family_t family = tor_addr_family(&addr);
<<<<<<< HEAD
          if ((family == AF_INET && ! conn->entry_cfg.ipv4_traffic) ||
              (family == AF_INET6 && ! conn->entry_cfg.ipv4_traffic)) {
=======

          if ((family == AF_INET && ! conn->ipv4_traffic_ok) ||
              (family == AF_INET6 && ! conn->ipv4_traffic_ok)) {
            /* You can't do an IPv4 address on a v6-only socks listener,
             * or vice versa. */
>>>>>>> 758d7713
            log_warn(LD_NET, "Rejecting SOCKS request for an IP address "
                     "family that this listener does not support.");
            connection_mark_unattached_ap(conn, END_STREAM_REASON_ENTRYPOLICY);
            return -1;
          } else if (family == AF_INET6 && socks->socks_version == 4) {
            /* You can't make a socks4 request to an IPv6 address. Socks4
             * doesn't support that. */
            log_warn(LD_NET, "Rejecting SOCKS4 request for an IPv6 address.");
            connection_mark_unattached_ap(conn, END_STREAM_REASON_ENTRYPOLICY);
            return -1;
<<<<<<< HEAD
          } else if (socks->socks_version == 4 && !conn->entry_cfg.ipv4_traffic) {
=======
          } else if (socks->socks_version == 4 && !conn->ipv4_traffic_ok) {
            /* You can't do any kind of Socks4 request when IPv4 is forbidden.
             *
             * XXX raise this check outside the enclosing block? */
>>>>>>> 758d7713
            log_warn(LD_NET, "Rejecting SOCKS4 request on a listener with "
                     "no IPv4 traffic supported.");
            connection_mark_unattached_ap(conn, END_STREAM_REASON_ENTRYPOLICY);
            return -1;
          } else if (family == AF_INET6) {
<<<<<<< HEAD
            conn->entry_cfg.ipv4_traffic = 0;
          } else if (family == AF_INET) {
            conn->entry_cfg.ipv6_traffic = 0;
=======
            /* Tell the exit: we won't accept any ipv4 connection to an IPv6
             * address. */
            conn->ipv4_traffic_ok = 0;
          } else if (family == AF_INET) {
            /* Tell the exit: we won't accept any ipv6 connection to an IPv4
             * address. */
            conn->ipv6_traffic_ok = 0;
>>>>>>> 758d7713
          }
        }
      }

      if (socks->socks_version == 4)
        conn->entry_cfg.ipv6_traffic = 0;

      /* Still handling CONNECT. Now, check for exit enclaves.  (Which we
       * don't do on BEGINDIR, or there is a chosen exit.)
       */
      if (!conn->use_begindir && !conn->chosen_exit_name && !circ) {
        /* see if we can find a suitable enclave exit */
        const node_t *r =
          router_find_exact_exit_enclave(socks->address, socks->port);
        if (r) {
          log_info(LD_APP,
                   "Redirecting address %s to exit at enclave router %s",
                   safe_str_client(socks->address), node_describe(r));
          /* use the hex digest, not nickname, in case there are two
             routers with this nickname */
          conn->chosen_exit_name =
            tor_strdup(hex_str(r->identity, DIGEST_LEN));
          conn->chosen_exit_optional = 1;
        }
      }

      /* Still handling CONNECT: warn or reject if it's using a dangerous
       * port. */
      if (!conn->use_begindir && !conn->chosen_exit_name && !circ)
        if (consider_plaintext_ports(conn, socks->port) < 0)
          return -1;

      /* Remember the port so that we do predicted requests there. */
      if (!conn->use_begindir) {
        /* help predict this next time */
        rep_hist_note_used_port(now, socks->port);
      }
    } else if (socks->command == SOCKS_COMMAND_RESOLVE_PTR) {
      rep_hist_note_used_resolve(now); /* help predict this next time */
      /* no extra processing needed */
    } else {
      /* We should only be doing CONNECT or RESOLVE! */
      tor_fragile_assert();
    }

    /* Okay. At this point we've set chosen_exit_name if needed, rewritten the
     * address, and decided not to reject it for any number of reasons. Now
     * mark the connection as waiting for a circuit, and try to attach it!
     */
    base_conn->state = AP_CONN_STATE_CIRCUIT_WAIT;

    /* If we were given a circuit to attach to, try to attach. Otherwise,
     * try to find a good one and attach to that. */
    int rv;
    if (circ)
      rv =  connection_ap_handshake_attach_chosen_circuit(conn, circ, cpath);
    else
      rv = connection_ap_handshake_attach_circuit(conn);

    /* If the above function returned 0 then we're waiting for a circuit.
     * if it returned 1, we're attached.  Both are okay.  But if it returned
     * -1, there was an error, so make sure the connection is marked, and
     * return -1. */
    if (rv < 0) {
      if (!base_conn->marked_for_close)
        connection_mark_unattached_ap(conn, END_STREAM_REASON_CANT_ATTACH);
      return -1;
    }

    return 0;
  } else {
    /* If we get here, it's a request for a .onion address! */
    tor_assert(!automap);

    /* Check whether it's RESOLVE or RESOLVE_PTR.  We don't handle those
     * for hidden service addresses. */
    if (SOCKS_COMMAND_IS_RESOLVE(socks->command)) {
      /* if it's a resolve request, fail it right now, rather than
       * building all the circuits and then realizing it won't work. */
      log_warn(LD_APP,
               "Resolve requests to hidden services not allowed. Failing.");
      connection_ap_handshake_socks_resolved(conn,RESOLVED_TYPE_ERROR,
                                             0,NULL,-1,TIME_MAX);
      connection_mark_unattached_ap(conn,
                                END_STREAM_REASON_SOCKSPROTOCOL |
                                END_STREAM_REASON_FLAG_ALREADY_SOCKS_REPLIED);
      return -1;
    }

    /* If we were passed a circuit, then we need to fail.  .onion addresses
     * only work when we launch our own circuits for now. */
    if (circ) {
      log_warn(LD_CONTROL, "Attachstream to a circuit is not "
               "supported for .onion addresses currently. Failing.");
      connection_mark_unattached_ap(conn, END_STREAM_REASON_TORPROTOCOL);
      return -1;
    }

    /* Fill in the rend_data field so we can start doing a connection to
     * a hidden service. */
    rend_data_t *rend_data = ENTRY_TO_EDGE_CONN(conn)->rend_data =
      tor_malloc_zero(sizeof(rend_data_t));
    strlcpy(rend_data->onion_address, socks->address,
            sizeof(rend_data->onion_address));
    log_info(LD_REND,"Got a hidden service request for ID '%s'",
             safe_str_client(rend_data->onion_address));

    /* see if we already have a hidden service descriptor cached for this
     * address. */
    rend_cache_entry_t *entry = NULL;
    const int rend_cache_lookup_result =
      rend_cache_lookup_entry(rend_data->onion_address, -1, &entry);
    if (rend_cache_lookup_result < 0) {
      /* We should already have rejected this address! */
      log_warn(LD_BUG,"Invalid service name '%s'",
               safe_str_client(rend_data->onion_address));
      connection_mark_unattached_ap(conn, END_STREAM_REASON_TORPROTOCOL);
      return -1;
    }

    /* Help predict this next time. We're not sure if it will need
     * a stable circuit yet, but we know we'll need *something*. */
    rep_hist_note_used_internal(now, 0, 1);

    /* Look up if we have client authorization configured for this hidden
     * service.  If we do, associate it with the rend_data. */
    rend_service_authorization_t *client_auth =
      rend_client_lookup_service_authorization(
                                          rend_data->onion_address);
    if (client_auth) {
      log_info(LD_REND, "Using previously configured client authorization "
                        "for hidden service request.");
      memcpy(rend_data->descriptor_cookie,
             client_auth->descriptor_cookie, REND_DESC_COOKIE_LEN);
      rend_data->auth_type = client_auth->auth_type;
    }

    /* Now, we either launch an attempt to connect to the hidden service,
     * or we launch an attempt to look up its descriptor, depending on
     * whether we had the descriptor. */
    if (rend_cache_lookup_result == 0) {
      base_conn->state = AP_CONN_STATE_RENDDESC_WAIT;
      log_info(LD_REND, "Unknown descriptor %s. Fetching.",
               safe_str_client(rend_data->onion_address));
      rend_client_refetch_v2_renddesc(rend_data);
    } else { /* rend_cache_lookup_result > 0 */
      base_conn->state = AP_CONN_STATE_CIRCUIT_WAIT;
      log_info(LD_REND, "Descriptor is here. Great.");
      if (connection_ap_handshake_attach_circuit(conn) < 0) {
        if (!base_conn->marked_for_close)
          connection_mark_unattached_ap(conn, END_STREAM_REASON_CANT_ATTACH);
        return -1;
      }
    }
    return 0;
  }

  return 0; /* unreached but keeps the compiler happy */
}

#ifdef TRANS_PF
static int pf_socket = -1;
int
get_pf_socket(void)
{
  int pf;
  /*  This should be opened before dropping privileges. */
  if (pf_socket >= 0)
    return pf_socket;

#ifdef OPENBSD
  /* only works on OpenBSD */
  pf = tor_open_cloexec("/dev/pf", O_RDONLY, 0);
#else
  /* works on NetBSD and FreeBSD */
  pf = tor_open_cloexec("/dev/pf", O_RDWR, 0);
#endif

  if (pf < 0) {
    log_warn(LD_NET, "open(\"/dev/pf\") failed: %s", strerror(errno));
    return -1;
  }

  pf_socket = pf;
  return pf_socket;
}
#endif

#if defined(TRANS_NETFILTER) || defined(TRANS_PF)
/** Try fill in the address of <b>req</b> from the socket configured
 * with <b>conn</b>. */
static int
destination_from_socket(entry_connection_t *conn, socks_request_t *req)
{
  struct sockaddr_storage orig_dst;
  socklen_t orig_dst_len = sizeof(orig_dst);
  tor_addr_t addr;
  int rv;

#ifdef TRANS_NETFILTER
  switch (ENTRY_TO_CONN(conn)->socket_family) {
#ifdef TRANS_NETFILTER_IPV4
    case AF_INET:
      rv = getsockopt(ENTRY_TO_CONN(conn)->s, SOL_IP, SO_ORIGINAL_DST,
                  (struct sockaddr*)&orig_dst, &orig_dst_len);
      break;
#endif
#ifdef TRANS_NETFILTER_IPV6
    case AF_INET6:
      rv = getsockopt(ENTRY_TO_CONN(conn)->s, SOL_IPV6, IP6T_SO_ORIGINAL_DST,
                  (struct sockaddr*)&orig_dst, &orig_dst_len);
      break;
#endif
    default:
      log_warn(LD_BUG,
               "Received transparent data from an unsuported socket family %d",
               ENTRY_TO_CONN(conn)->socket_family);
      return -1;
  }
  if (rv < 0) {
    int e = tor_socket_errno(ENTRY_TO_CONN(conn)->s);
    log_warn(LD_NET, "getsockopt() failed: %s", tor_socket_strerror(e));
    return -1;
  }
#elif defined(TRANS_PF)
  if (getsockname(ENTRY_TO_CONN(conn)->s, (struct sockaddr*)&orig_dst,
                  &orig_dst_len) < 0) {
    int e = tor_socket_errno(ENTRY_TO_CONN(conn)->s);
    log_warn(LD_NET, "getsockname() failed: %s", tor_socket_strerror(e));
    return -1;
  }
#else
  (void)conn;
  (void)req;
  log_warn(LD_BUG, "Unable to determine destination from socket.");
  return -1;
#endif

  tor_addr_from_sockaddr(&addr, (struct sockaddr*)&orig_dst, &req->port);
  tor_addr_to_str(req->address, &addr, sizeof(req->address), 1);

  return 0;
}
#endif

#ifdef TRANS_PF
static int
destination_from_pf(entry_connection_t *conn, socks_request_t *req)
{
  struct sockaddr_storage proxy_addr;
  socklen_t proxy_addr_len = sizeof(proxy_addr);
  struct sockaddr *proxy_sa = (struct sockaddr*) &proxy_addr;
  struct pfioc_natlook pnl;
  tor_addr_t addr;
  int pf = -1;

  if (getsockname(ENTRY_TO_CONN(conn)->s, (struct sockaddr*)&proxy_addr,
                  &proxy_addr_len) < 0) {
    int e = tor_socket_errno(ENTRY_TO_CONN(conn)->s);
    log_warn(LD_NET, "getsockname() to determine transocks destination "
             "failed: %s", tor_socket_strerror(e));
    return -1;
  }

#ifdef __FreeBSD__
  if (get_options()->TransProxyType_parsed == TPT_IPFW) {
    /* ipfw(8) is used and in this case getsockname returned the original
       destination */
    if (tor_addr_from_sockaddr(&addr, proxy_sa, &req->port) < 0) {
      tor_fragile_assert();
      return -1;
    }

    tor_addr_to_str(req->address, &addr, sizeof(req->address), 0);

    return 0;
  }
#endif

  memset(&pnl, 0, sizeof(pnl));
  pnl.proto           = IPPROTO_TCP;
  pnl.direction       = PF_OUT;
  if (proxy_sa->sa_family == AF_INET) {
    struct sockaddr_in *sin = (struct sockaddr_in *)proxy_sa;
    pnl.af              = AF_INET;
    pnl.saddr.v4.s_addr = tor_addr_to_ipv4n(&ENTRY_TO_CONN(conn)->addr);
    pnl.sport           = htons(ENTRY_TO_CONN(conn)->port);
    pnl.daddr.v4.s_addr = sin->sin_addr.s_addr;
    pnl.dport           = sin->sin_port;
  } else if (proxy_sa->sa_family == AF_INET6) {
    struct sockaddr_in6 *sin6 = (struct sockaddr_in6 *)proxy_sa;
    pnl.af = AF_INET6;
    memcpy(&pnl.saddr.v6, tor_addr_to_in6(&ENTRY_TO_CONN(conn)->addr),
           sizeof(struct in6_addr));
    pnl.sport = htons(ENTRY_TO_CONN(conn)->port);
    memcpy(&pnl.daddr.v6, &sin6->sin6_addr, sizeof(struct in6_addr));
    pnl.dport = sin6->sin6_port;
  } else {
    log_warn(LD_NET, "getsockname() gave an unexpected address family (%d)",
             (int)proxy_sa->sa_family);
    return -1;
  }

  pf = get_pf_socket();
  if (pf<0)
    return -1;

  if (ioctl(pf, DIOCNATLOOK, &pnl) < 0) {
    log_warn(LD_NET, "ioctl(DIOCNATLOOK) failed: %s", strerror(errno));
    return -1;
  }

  if (pnl.af == AF_INET) {
    tor_addr_from_ipv4n(&addr, pnl.rdaddr.v4.s_addr);
  } else if (pnl.af == AF_INET6) {
    tor_addr_from_in6(&addr, &pnl.rdaddr.v6);
  } else {
    tor_fragile_assert();
    return -1;
  }

  tor_addr_to_str(req->address, &addr, sizeof(req->address), 1);
  req->port = ntohs(pnl.rdport);

  return 0;
}
#endif

/** Fetch the original destination address and port from a
 * system-specific interface and put them into a
 * socks_request_t as if they came from a socks request.
 *
 * Return -1 if an error prevents fetching the destination,
 * else return 0.
 */
static int
connection_ap_get_original_destination(entry_connection_t *conn,
                                       socks_request_t *req)
{
#ifdef TRANS_NETFILTER
  return destination_from_socket(conn, req);
#elif defined(TRANS_PF)
  const or_options_t *options = get_options();

  if (options->TransProxyType_parsed == TPT_PF_DIVERT)
    return destination_from_socket(conn, req);

  if (options->TransProxyType_parsed == TPT_DEFAULT)
    return destination_from_pf(conn, req);

  (void)conn;
  (void)req;
  log_warn(LD_BUG, "Proxy destination determination mechanism %s unknown.",
           options->TransProxyType);
  return -1;
#else
  (void)conn;
  (void)req;
  log_warn(LD_BUG, "Called connection_ap_get_original_destination, but no "
           "transparent proxy method was configured.");
  return -1;
#endif
}

/** connection_edge_process_inbuf() found a conn in state
 * socks_wait. See if conn->inbuf has the right bytes to proceed with
 * the socks handshake.
 *
 * If the handshake is complete, send it to
 * connection_ap_handshake_rewrite_and_attach().
 *
 * Return -1 if an unexpected error with conn occurs (and mark it for close),
 * else return 0.
 */
static int
connection_ap_handshake_process_socks(entry_connection_t *conn)
{
  socks_request_t *socks;
  int sockshere;
  const or_options_t *options = get_options();
  int had_reply = 0;
  connection_t *base_conn = ENTRY_TO_CONN(conn);

  tor_assert(conn);
  tor_assert(base_conn->type == CONN_TYPE_AP);
  tor_assert(base_conn->state == AP_CONN_STATE_SOCKS_WAIT);
  tor_assert(conn->socks_request);
  socks = conn->socks_request;

  log_debug(LD_APP,"entered.");

  IF_HAS_BUFFEREVENT(base_conn, {
    struct evbuffer *input = bufferevent_get_input(base_conn->bufev);
    sockshere = fetch_from_evbuffer_socks(input, socks,
                                     options->TestSocks, options->SafeSocks);
  }) ELSE_IF_NO_BUFFEREVENT {
    sockshere = fetch_from_buf_socks(base_conn->inbuf, socks,
                                     options->TestSocks, options->SafeSocks);
  };

  if (socks->replylen) {
    had_reply = 1;
    connection_write_to_buf((const char*)socks->reply, socks->replylen,
                            base_conn);
    socks->replylen = 0;
    if (sockshere == -1) {
      /* An invalid request just got a reply, no additional
       * one is necessary. */
      socks->has_finished = 1;
    }
  }

  if (sockshere == 0) {
    log_debug(LD_APP,"socks handshake not all here yet.");
    return 0;
  } else if (sockshere == -1) {
    if (!had_reply) {
      log_warn(LD_APP,"Fetching socks handshake failed. Closing.");
      connection_ap_handshake_socks_reply(conn, NULL, 0,
                                          END_STREAM_REASON_SOCKSPROTOCOL);
    }
    connection_mark_unattached_ap(conn,
                              END_STREAM_REASON_SOCKSPROTOCOL |
                              END_STREAM_REASON_FLAG_ALREADY_SOCKS_REPLIED);
    return -1;
  } /* else socks handshake is done, continue processing */

  if (SOCKS_COMMAND_IS_CONNECT(socks->command))
    control_event_stream_status(conn, STREAM_EVENT_NEW, 0);
  else
    control_event_stream_status(conn, STREAM_EVENT_NEW_RESOLVE, 0);

  return connection_ap_rewrite_and_attach_if_allowed(conn, NULL, NULL);
}

/** connection_init_accepted_conn() found a new trans AP conn.
 * Get the original destination and send it to
 * connection_ap_handshake_rewrite_and_attach().
 *
 * Return -1 if an unexpected error with conn (and it should be marked
 * for close), else return 0.
 */
int
connection_ap_process_transparent(entry_connection_t *conn)
{
  socks_request_t *socks;

  tor_assert(conn);
  tor_assert(conn->socks_request);
  socks = conn->socks_request;

  /* pretend that a socks handshake completed so we don't try to
   * send a socks reply down a transparent conn */
  socks->command = SOCKS_COMMAND_CONNECT;
  socks->has_finished = 1;

  log_debug(LD_APP,"entered.");

  if (connection_ap_get_original_destination(conn, socks) < 0) {
    log_warn(LD_APP,"Fetching original destination failed. Closing.");
    connection_mark_unattached_ap(conn,
                               END_STREAM_REASON_CANT_FETCH_ORIG_DEST);
    return -1;
  }
  /* we have the original destination */

  control_event_stream_status(conn, STREAM_EVENT_NEW, 0);

  return connection_ap_rewrite_and_attach_if_allowed(conn, NULL, NULL);
}

/** connection_edge_process_inbuf() found a conn in state natd_wait. See if
 * conn-\>inbuf has the right bytes to proceed.  See FreeBSD's libalias(3) and
 * ProxyEncodeTcpStream() in src/lib/libalias/alias_proxy.c for the encoding
 * form of the original destination.
 *
 * If the original destination is complete, send it to
 * connection_ap_handshake_rewrite_and_attach().
 *
 * Return -1 if an unexpected error with conn (and it should be marked
 * for close), else return 0.
 */
static int
connection_ap_process_natd(entry_connection_t *conn)
{
  char tmp_buf[36], *tbuf, *daddr;
  size_t tlen = 30;
  int err, port_ok;
  socks_request_t *socks;

  tor_assert(conn);
  tor_assert(ENTRY_TO_CONN(conn)->state == AP_CONN_STATE_NATD_WAIT);
  tor_assert(conn->socks_request);
  socks = conn->socks_request;

  log_debug(LD_APP,"entered.");

  /* look for LF-terminated "[DEST ip_addr port]"
   * where ip_addr is a dotted-quad and port is in string form */
  err = connection_fetch_from_buf_line(ENTRY_TO_CONN(conn), tmp_buf, &tlen);
  if (err == 0)
    return 0;
  if (err < 0) {
    log_warn(LD_APP,"NATD handshake failed (DEST too long). Closing");
    connection_mark_unattached_ap(conn, END_STREAM_REASON_INVALID_NATD_DEST);
    return -1;
  }

  if (strcmpstart(tmp_buf, "[DEST ")) {
    log_warn(LD_APP,"NATD handshake was ill-formed; closing. The client "
             "said: %s",
             escaped(tmp_buf));
    connection_mark_unattached_ap(conn, END_STREAM_REASON_INVALID_NATD_DEST);
    return -1;
  }

  daddr = tbuf = &tmp_buf[0] + 6; /* after end of "[DEST " */
  if (!(tbuf = strchr(tbuf, ' '))) {
    log_warn(LD_APP,"NATD handshake was ill-formed; closing. The client "
             "said: %s",
             escaped(tmp_buf));
    connection_mark_unattached_ap(conn, END_STREAM_REASON_INVALID_NATD_DEST);
    return -1;
  }
  *tbuf++ = '\0';

  /* pretend that a socks handshake completed so we don't try to
   * send a socks reply down a natd conn */
  strlcpy(socks->address, daddr, sizeof(socks->address));
  socks->port = (uint16_t)
    tor_parse_long(tbuf, 10, 1, 65535, &port_ok, &daddr);
  if (!port_ok) {
    log_warn(LD_APP,"NATD handshake failed; port %s is ill-formed or out "
             "of range.", escaped(tbuf));
    connection_mark_unattached_ap(conn, END_STREAM_REASON_INVALID_NATD_DEST);
    return -1;
  }

  socks->command = SOCKS_COMMAND_CONNECT;
  socks->has_finished = 1;

  control_event_stream_status(conn, STREAM_EVENT_NEW, 0);

  ENTRY_TO_CONN(conn)->state = AP_CONN_STATE_CIRCUIT_WAIT;

  return connection_ap_rewrite_and_attach_if_allowed(conn, NULL, NULL);
}

/** Iterate over the two bytes of stream_id until we get one that is not
 * already in use; return it. Return 0 if can't get a unique stream_id.
 */
streamid_t
get_unique_stream_id_by_circ(origin_circuit_t *circ)
{
  edge_connection_t *tmpconn;
  streamid_t test_stream_id;
  uint32_t attempts=0;

 again:
  test_stream_id = circ->next_stream_id++;
  if (++attempts > 1<<16) {
    /* Make sure we don't loop forever if all stream_id's are used. */
    log_warn(LD_APP,"No unused stream IDs. Failing.");
    return 0;
  }
  if (test_stream_id == 0)
    goto again;
  for (tmpconn = circ->p_streams; tmpconn; tmpconn=tmpconn->next_stream)
    if (tmpconn->stream_id == test_stream_id)
      goto again;
  return test_stream_id;
}

/** Return true iff <b>conn</b> is linked to a circuit and configured to use
 * an exit that supports optimistic data. */
static int
connection_ap_supports_optimistic_data(const entry_connection_t *conn)
{
  const edge_connection_t *edge_conn = ENTRY_TO_EDGE_CONN(conn);
  /* We can only send optimistic data if we're connected to an open
     general circuit. */
  if (edge_conn->on_circuit == NULL ||
      edge_conn->on_circuit->state != CIRCUIT_STATE_OPEN ||
      (edge_conn->on_circuit->purpose != CIRCUIT_PURPOSE_C_GENERAL &&
       edge_conn->on_circuit->purpose != CIRCUIT_PURPOSE_C_REND_JOINED))
    return 0;

  return conn->may_use_optimistic_data;
}

/** Return a bitmask of BEGIN_FLAG_* flags that we should transmit in the
 * RELAY_BEGIN cell for <b>ap_conn</b>. */
static uint32_t
connection_ap_get_begincell_flags(entry_connection_t *ap_conn)
{
  edge_connection_t *edge_conn = ENTRY_TO_EDGE_CONN(ap_conn);
  const node_t *exitnode = NULL;
  const crypt_path_t *cpath_layer = edge_conn->cpath_layer;
  uint32_t flags = 0;

  /* No flags for begindir */
  if (ap_conn->use_begindir)
    return 0;

  /* No flags for hidden services. */
  if (edge_conn->on_circuit->purpose != CIRCUIT_PURPOSE_C_GENERAL)
    return 0;

  /* If only IPv4 is supported, no flags */
  if (ap_conn->entry_cfg.ipv4_traffic && !ap_conn->entry_cfg.ipv6_traffic)
    return 0;

  if (! cpath_layer ||
      ! cpath_layer->extend_info)
    return 0;

  if (!ap_conn->entry_cfg.ipv4_traffic)
    flags |= BEGIN_FLAG_IPV4_NOT_OK;

  exitnode = node_get_by_id(cpath_layer->extend_info->identity_digest);

  if (ap_conn->entry_cfg.ipv6_traffic && exitnode) {
    tor_addr_t a;
    tor_addr_make_null(&a, AF_INET6);
    if (compare_tor_addr_to_node_policy(&a, ap_conn->socks_request->port,
                                        exitnode)
        != ADDR_POLICY_REJECTED) {
      /* Only say "IPv6 OK" if the exit node supports IPv6. Otherwise there's
       * no point. */
      flags |= BEGIN_FLAG_IPV6_OK;
    }
  }

  if (flags == BEGIN_FLAG_IPV6_OK) {
    /* When IPv4 and IPv6 are both allowed, consider whether to say we
     * prefer IPv6.  Otherwise there's no point in declaring a preference */
    if (ap_conn->entry_cfg.prefer_ipv6)
      flags |= BEGIN_FLAG_IPV6_PREFERRED;
  }

  if (flags == BEGIN_FLAG_IPV4_NOT_OK) {
    log_warn(LD_EDGE, "I'm about to ask a node for a connection that I "
             "am telling it to fulfil with neither IPv4 nor IPv6. That's "
             "not going to work. Did you perhaps ask for an IPv6 address "
             "on an IPv4Only port, or vice versa?");
  }

  return flags;
}

/** Write a relay begin cell, using destaddr and destport from ap_conn's
 * socks_request field, and send it down circ.
 *
 * If ap_conn is broken, mark it for close and return -1. Else return 0.
 */
int
connection_ap_handshake_send_begin(entry_connection_t *ap_conn)
{
  char payload[CELL_PAYLOAD_SIZE];
  int payload_len;
  int begin_type;
  origin_circuit_t *circ;
  edge_connection_t *edge_conn = ENTRY_TO_EDGE_CONN(ap_conn);
  connection_t *base_conn = TO_CONN(edge_conn);
  tor_assert(edge_conn->on_circuit);
  circ = TO_ORIGIN_CIRCUIT(edge_conn->on_circuit);

  tor_assert(base_conn->type == CONN_TYPE_AP);
  tor_assert(base_conn->state == AP_CONN_STATE_CIRCUIT_WAIT);
  tor_assert(ap_conn->socks_request);
  tor_assert(SOCKS_COMMAND_IS_CONNECT(ap_conn->socks_request->command));

  edge_conn->stream_id = get_unique_stream_id_by_circ(circ);
  if (edge_conn->stream_id==0) {
    /* XXXX024 Instead of closing this stream, we should make it get
     * retried on another circuit. */
    connection_mark_unattached_ap(ap_conn, END_STREAM_REASON_INTERNAL);

    /* Mark this circuit "unusable for new streams". */
    mark_circuit_unusable_for_new_conns(circ);
    return -1;
  }

  /* Set up begin cell flags. */
  edge_conn->begincell_flags = connection_ap_get_begincell_flags(ap_conn);

  tor_snprintf(payload,RELAY_PAYLOAD_SIZE, "%s:%d",
               (circ->base_.purpose == CIRCUIT_PURPOSE_C_GENERAL) ?
                 ap_conn->socks_request->address : "",
               ap_conn->socks_request->port);
  payload_len = (int)strlen(payload)+1;
  if (payload_len <= RELAY_PAYLOAD_SIZE - 4 && edge_conn->begincell_flags) {
    set_uint32(payload + payload_len, htonl(edge_conn->begincell_flags));
    payload_len += 4;
  }

  log_info(LD_APP,
           "Sending relay cell %d to begin stream %d.",
           (int)ap_conn->use_begindir,
           edge_conn->stream_id);

  begin_type = ap_conn->use_begindir ?
                 RELAY_COMMAND_BEGIN_DIR : RELAY_COMMAND_BEGIN;
  if (begin_type == RELAY_COMMAND_BEGIN) {
#ifndef NON_ANONYMOUS_MODE_ENABLED
    tor_assert(circ->build_state->onehop_tunnel == 0);
#endif
  }

  if (connection_edge_send_command(edge_conn, begin_type,
                  begin_type == RELAY_COMMAND_BEGIN ? payload : NULL,
                  begin_type == RELAY_COMMAND_BEGIN ? payload_len : 0) < 0)
    return -1; /* circuit is closed, don't continue */

  edge_conn->package_window = STREAMWINDOW_START;
  edge_conn->deliver_window = STREAMWINDOW_START;
  base_conn->state = AP_CONN_STATE_CONNECT_WAIT;
  log_info(LD_APP,"Address/port sent, ap socket "TOR_SOCKET_T_FORMAT
           ", n_circ_id %u",
           base_conn->s, (unsigned)circ->base_.n_circ_id);
  control_event_stream_status(ap_conn, STREAM_EVENT_SENT_CONNECT, 0);

  /* If there's queued-up data, send it now */
  if ((connection_get_inbuf_len(base_conn) ||
       ap_conn->sending_optimistic_data) &&
      connection_ap_supports_optimistic_data(ap_conn)) {
    log_info(LD_APP, "Sending up to %ld + %ld bytes of queued-up data",
             (long)connection_get_inbuf_len(base_conn),
             ap_conn->sending_optimistic_data ?
             (long)generic_buffer_len(ap_conn->sending_optimistic_data) : 0);
    if (connection_edge_package_raw_inbuf(edge_conn, 1, NULL) < 0) {
      connection_mark_for_close(base_conn);
    }
  }

  return 0;
}

/** Write a relay resolve cell, using destaddr and destport from ap_conn's
 * socks_request field, and send it down circ.
 *
 * If ap_conn is broken, mark it for close and return -1. Else return 0.
 */
int
connection_ap_handshake_send_resolve(entry_connection_t *ap_conn)
{
  int payload_len, command;
  const char *string_addr;
  char inaddr_buf[REVERSE_LOOKUP_NAME_BUF_LEN];
  origin_circuit_t *circ;
  edge_connection_t *edge_conn = ENTRY_TO_EDGE_CONN(ap_conn);
  connection_t *base_conn = TO_CONN(edge_conn);
  tor_assert(edge_conn->on_circuit);
  circ = TO_ORIGIN_CIRCUIT(edge_conn->on_circuit);

  tor_assert(base_conn->type == CONN_TYPE_AP);
  tor_assert(base_conn->state == AP_CONN_STATE_CIRCUIT_WAIT);
  tor_assert(ap_conn->socks_request);
  tor_assert(circ->base_.purpose == CIRCUIT_PURPOSE_C_GENERAL);

  command = ap_conn->socks_request->command;
  tor_assert(SOCKS_COMMAND_IS_RESOLVE(command));

  edge_conn->stream_id = get_unique_stream_id_by_circ(circ);
  if (edge_conn->stream_id==0) {
    /* XXXX024 Instead of closing this stream, we should make it get
     * retried on another circuit. */
    connection_mark_unattached_ap(ap_conn, END_STREAM_REASON_INTERNAL);

    /* Mark this circuit "unusable for new streams". */
    mark_circuit_unusable_for_new_conns(circ);
    return -1;
  }

  if (command == SOCKS_COMMAND_RESOLVE) {
    string_addr = ap_conn->socks_request->address;
    payload_len = (int)strlen(string_addr)+1;
  } else {
    /* command == SOCKS_COMMAND_RESOLVE_PTR */
    const char *a = ap_conn->socks_request->address;
    tor_addr_t addr;
    int r;

    /* We're doing a reverse lookup.  The input could be an IP address, or
     * could be an .in-addr.arpa or .ip6.arpa address */
    r = tor_addr_parse_PTR_name(&addr, a, AF_UNSPEC, 1);
    if (r <= 0) {
      log_warn(LD_APP, "Rejecting ill-formed reverse lookup of %s",
               safe_str_client(a));
      connection_mark_unattached_ap(ap_conn, END_STREAM_REASON_INTERNAL);
      return -1;
    }

    r = tor_addr_to_PTR_name(inaddr_buf, sizeof(inaddr_buf), &addr);
    if (r < 0) {
      log_warn(LD_BUG, "Couldn't generate reverse lookup hostname of %s",
               safe_str_client(a));
      connection_mark_unattached_ap(ap_conn, END_STREAM_REASON_INTERNAL);
      return -1;
    }

    string_addr = inaddr_buf;
    payload_len = (int)strlen(inaddr_buf)+1;
    tor_assert(payload_len <= (int)sizeof(inaddr_buf));
  }

  log_debug(LD_APP,
            "Sending relay cell to begin stream %d.", edge_conn->stream_id);

  if (connection_edge_send_command(edge_conn,
                           RELAY_COMMAND_RESOLVE,
                           string_addr, payload_len) < 0)
    return -1; /* circuit is closed, don't continue */

  if (!base_conn->address) {
    /* This might be unnecessary. XXXX */
    base_conn->address = tor_dup_addr(&base_conn->addr);
  }
  base_conn->state = AP_CONN_STATE_RESOLVE_WAIT;
  log_info(LD_APP,"Address sent for resolve, ap socket "TOR_SOCKET_T_FORMAT
           ", n_circ_id %u",
           base_conn->s, (unsigned)circ->base_.n_circ_id);
  control_event_stream_status(ap_conn, STREAM_EVENT_SENT_RESOLVE, 0);
  return 0;
}

/** Make an AP connection_t linked to the connection_t <b>partner</b>. make a
 * new linked connection pair, and attach one side to the conn, connection_add
 * it, initialize it to circuit_wait, and call
 * connection_ap_handshake_attach_circuit(conn) on it.
 *
 * Return the newly created end of the linked connection pair, or -1 if error.
 */
entry_connection_t *
connection_ap_make_link(connection_t *partner,
                        char *address, uint16_t port,
                        const char *digest,
                        int session_group, int isolation_flags,
                        int use_begindir, int want_onehop)
{
  entry_connection_t *conn;
  connection_t *base_conn;

  log_info(LD_APP,"Making internal %s tunnel to %s:%d ...",
           want_onehop ? "direct" : "anonymized",
           safe_str_client(address), port);

  conn = entry_connection_new(CONN_TYPE_AP, tor_addr_family(&partner->addr));
  base_conn = ENTRY_TO_CONN(conn);
  base_conn->linked = 1; /* so that we can add it safely below. */

  /* populate conn->socks_request */

  /* leave version at zero, so the socks_reply is empty */
  conn->socks_request->socks_version = 0;
  conn->socks_request->has_finished = 0; /* waiting for 'connected' */
  strlcpy(conn->socks_request->address, address,
          sizeof(conn->socks_request->address));
  conn->socks_request->port = port;
  conn->socks_request->command = SOCKS_COMMAND_CONNECT;
  conn->want_onehop = want_onehop;
  conn->use_begindir = use_begindir;
  if (use_begindir) {
    conn->chosen_exit_name = tor_malloc(HEX_DIGEST_LEN+2);
    conn->chosen_exit_name[0] = '$';
    tor_assert(digest);
    base16_encode(conn->chosen_exit_name+1,HEX_DIGEST_LEN+1,
                  digest, DIGEST_LEN);
  }

  /* Populate isolation fields. */
  conn->socks_request->listener_type = CONN_TYPE_DIR_LISTENER;
  conn->original_dest_address = tor_strdup(address);
  conn->entry_cfg.session_group = session_group;
  conn->entry_cfg.isolation_flags = isolation_flags;

  base_conn->address = tor_strdup("(Tor_internal)");
  tor_addr_make_unspec(&base_conn->addr);
  base_conn->port = 0;

  connection_link_connections(partner, base_conn);

  if (connection_add(base_conn) < 0) { /* no space, forget it */
    connection_free(base_conn);
    return NULL;
  }

  base_conn->state = AP_CONN_STATE_CIRCUIT_WAIT;

  control_event_stream_status(conn, STREAM_EVENT_NEW, 0);

  /* attaching to a dirty circuit is fine */
  if (connection_ap_handshake_attach_circuit(conn) < 0) {
    if (!base_conn->marked_for_close)
      connection_mark_unattached_ap(conn, END_STREAM_REASON_CANT_ATTACH);
    return NULL;
  }

  log_info(LD_APP,"... application connection created and linked.");
  return conn;
}

/** Notify any interested controller connections about a new hostname resolve
 * or resolve error.  Takes the same arguments as does
 * connection_ap_handshake_socks_resolved(). */
static void
tell_controller_about_resolved_result(entry_connection_t *conn,
                                      int answer_type,
                                      size_t answer_len,
                                      const char *answer,
                                      int ttl,
                                      time_t expires)
{
  expires = time(NULL) + ttl;
  if (answer_type == RESOLVED_TYPE_IPV4 && answer_len >= 4) {
    char *cp = tor_dup_ip(ntohl(get_uint32(answer)));
    control_event_address_mapped(conn->socks_request->address,
                                 cp, expires, NULL, 0);
    tor_free(cp);
  } else if (answer_type == RESOLVED_TYPE_HOSTNAME && answer_len < 256) {
    char *cp = tor_strndup(answer, answer_len);
    control_event_address_mapped(conn->socks_request->address,
                                 cp, expires, NULL, 0);
    tor_free(cp);
  } else {
    control_event_address_mapped(conn->socks_request->address,
                                 "<error>", time(NULL)+ttl,
                                 "error=yes", 0);
  }
}

/**
 * As connection_ap_handshake_socks_resolved, but take a tor_addr_t to send
 * as the answer.
 */
void
connection_ap_handshake_socks_resolved_addr(entry_connection_t *conn,
                                            const tor_addr_t *answer,
                                            int ttl,
                                            time_t expires)
{
  if (tor_addr_family(answer) == AF_INET) {
    uint32_t a = tor_addr_to_ipv4n(answer); /* network order */
    connection_ap_handshake_socks_resolved(conn,RESOLVED_TYPE_IPV4,4,
                                           (uint8_t*)&a,
                                           ttl, expires);
  } else if (tor_addr_family(answer) == AF_INET6) {
    const uint8_t *a = tor_addr_to_in6_addr8(answer);
    connection_ap_handshake_socks_resolved(conn,RESOLVED_TYPE_IPV6,16,
                                           a,
                                           ttl, expires);
  } else {
    log_warn(LD_BUG, "Got called with address of unexpected family %d",
             tor_addr_family(answer));
    connection_ap_handshake_socks_resolved(conn,
                                           RESOLVED_TYPE_ERROR,0,NULL,-1,-1);
  }
}

/** Send an answer to an AP connection that has requested a DNS lookup via
 * SOCKS.  The type should be one of RESOLVED_TYPE_(IPV4|IPV6|HOSTNAME) or -1
 * for unreachable; the answer should be in the format specified in the socks
 * extensions document.  <b>ttl</b> is the ttl for the answer, or -1 on
 * certain errors or for values that didn't come via DNS.  <b>expires</b> is
 * a time when the answer expires, or -1 or TIME_MAX if there's a good TTL.
 **/
/* XXXX the use of the ttl and expires fields is nutty.  Let's make this
 * interface and those that use it less ugly. */
MOCK_IMPL(void,
connection_ap_handshake_socks_resolved,(entry_connection_t *conn,
                                       int answer_type,
                                       size_t answer_len,
                                       const uint8_t *answer,
                                       int ttl,
                                       time_t expires))
{
  char buf[384];
  size_t replylen;

  if (ttl >= 0) {
    if (answer_type == RESOLVED_TYPE_IPV4 && answer_len == 4) {
      tor_addr_t a;
      tor_addr_from_ipv4n(&a, get_uint32(answer));
      if (! tor_addr_is_null(&a)) {
        client_dns_set_addressmap(conn,
                                  conn->socks_request->address, &a,
                                  conn->chosen_exit_name, ttl);
      }
    } else if (answer_type == RESOLVED_TYPE_IPV6 && answer_len == 16) {
      tor_addr_t a;
      tor_addr_from_ipv6_bytes(&a, (char*)answer);
      if (! tor_addr_is_null(&a)) {
        client_dns_set_addressmap(conn,
                                  conn->socks_request->address, &a,
                                  conn->chosen_exit_name, ttl);
      }
    } else if (answer_type == RESOLVED_TYPE_HOSTNAME && answer_len < 256) {
      char *cp = tor_strndup((char*)answer, answer_len);
      client_dns_set_reverse_addressmap(conn,
                                        conn->socks_request->address,
                                        cp,
                                        conn->chosen_exit_name, ttl);
      tor_free(cp);
    }
  }

  if (ENTRY_TO_EDGE_CONN(conn)->is_dns_request) {
    if (conn->dns_server_request) {
      /* We had a request on our DNS port: answer it. */
      dnsserv_resolved(conn, answer_type, answer_len, (char*)answer, ttl);
      conn->socks_request->has_finished = 1;
      return;
    } else {
      /* This must be a request from the controller. Since answers to those
       * requests are not cached, they do not generate an ADDRMAP event on
       * their own. */
      tell_controller_about_resolved_result(conn, answer_type, answer_len,
                                            (char*)answer, ttl, expires);
      conn->socks_request->has_finished = 1;
      return;
    }
    /* We shouldn't need to free conn here; it gets marked by the caller. */
  }

  if (conn->socks_request->socks_version == 4) {
    buf[0] = 0x00; /* version */
    if (answer_type == RESOLVED_TYPE_IPV4 && answer_len == 4) {
      buf[1] = SOCKS4_GRANTED;
      set_uint16(buf+2, 0);
      memcpy(buf+4, answer, 4); /* address */
      replylen = SOCKS4_NETWORK_LEN;
    } else { /* "error" */
      buf[1] = SOCKS4_REJECT;
      memset(buf+2, 0, 6);
      replylen = SOCKS4_NETWORK_LEN;
    }
  } else if (conn->socks_request->socks_version == 5) {
    /* SOCKS5 */
    buf[0] = 0x05; /* version */
    if (answer_type == RESOLVED_TYPE_IPV4 && answer_len == 4) {
      buf[1] = SOCKS5_SUCCEEDED;
      buf[2] = 0; /* reserved */
      buf[3] = 0x01; /* IPv4 address type */
      memcpy(buf+4, answer, 4); /* address */
      set_uint16(buf+8, 0); /* port == 0. */
      replylen = 10;
    } else if (answer_type == RESOLVED_TYPE_IPV6 && answer_len == 16) {
      buf[1] = SOCKS5_SUCCEEDED;
      buf[2] = 0; /* reserved */
      buf[3] = 0x04; /* IPv6 address type */
      memcpy(buf+4, answer, 16); /* address */
      set_uint16(buf+20, 0); /* port == 0. */
      replylen = 22;
    } else if (answer_type == RESOLVED_TYPE_HOSTNAME && answer_len < 256) {
      buf[1] = SOCKS5_SUCCEEDED;
      buf[2] = 0; /* reserved */
      buf[3] = 0x03; /* Domainname address type */
      buf[4] = (char)answer_len;
      memcpy(buf+5, answer, answer_len); /* address */
      set_uint16(buf+5+answer_len, 0); /* port == 0. */
      replylen = 5+answer_len+2;
    } else {
      buf[1] = SOCKS5_HOST_UNREACHABLE;
      memset(buf+2, 0, 8);
      replylen = 10;
    }
  } else {
    /* no socks version info; don't send anything back */
    return;
  }
  connection_ap_handshake_socks_reply(conn, buf, replylen,
          (answer_type == RESOLVED_TYPE_IPV4 ||
           answer_type == RESOLVED_TYPE_IPV6 ||
           answer_type == RESOLVED_TYPE_HOSTNAME) ?
                                      0 : END_STREAM_REASON_RESOLVEFAILED);
}

/** Send a socks reply to stream <b>conn</b>, using the appropriate
 * socks version, etc, and mark <b>conn</b> as completed with SOCKS
 * handshaking.
 *
 * If <b>reply</b> is defined, then write <b>replylen</b> bytes of it to conn
 * and return, else reply based on <b>endreason</b> (one of
 * END_STREAM_REASON_*). If <b>reply</b> is undefined, <b>endreason</b> can't
 * be 0 or REASON_DONE.  Send endreason to the controller, if appropriate.
 */
void
connection_ap_handshake_socks_reply(entry_connection_t *conn, char *reply,
                                    size_t replylen, int endreason)
{
  char buf[256];
  socks5_reply_status_t status =
    stream_end_reason_to_socks5_response(endreason);

  tor_assert(conn->socks_request); /* make sure it's an AP stream */

  if (!SOCKS_COMMAND_IS_RESOLVE(conn->socks_request->command)) {
    control_event_stream_status(conn, status==SOCKS5_SUCCEEDED ?
                                STREAM_EVENT_SUCCEEDED : STREAM_EVENT_FAILED,
                                endreason);
  }

  /* Flag this stream's circuit as having completed a stream successfully
   * (for path bias) */
  if (status == SOCKS5_SUCCEEDED ||
      endreason == END_STREAM_REASON_RESOLVEFAILED ||
      endreason == END_STREAM_REASON_CONNECTREFUSED ||
      endreason == END_STREAM_REASON_CONNRESET ||
      endreason == END_STREAM_REASON_NOROUTE ||
      endreason == END_STREAM_REASON_RESOURCELIMIT) {
    if (!conn->edge_.on_circuit ||
       !CIRCUIT_IS_ORIGIN(conn->edge_.on_circuit)) {
      if (endreason != END_STREAM_REASON_RESOLVEFAILED) {
        log_info(LD_BUG,
                 "No origin circuit for successful SOCKS stream "U64_FORMAT
                 ". Reason: %d",
                 U64_PRINTF_ARG(ENTRY_TO_CONN(conn)->global_identifier),
                 endreason);
      }
      /*
       * Else DNS remaps and failed hidden service lookups can send us
       * here with END_STREAM_REASON_RESOLVEFAILED; ignore it
       *
       * Perhaps we could make the test more precise; we can tell hidden
       * services by conn->edge_.renddata != NULL; anything analogous for
       * the DNS remap case?
       */
    } else {
      // XXX: Hrmm. It looks like optimistic data can't go through this
      // codepath, but someone should probably test it and make sure.
      // We don't want to mark optimistically opened streams as successful.
      pathbias_mark_use_success(TO_ORIGIN_CIRCUIT(conn->edge_.on_circuit));
    }
  }

  if (conn->socks_request->has_finished) {
    log_warn(LD_BUG, "(Harmless.) duplicate calls to "
             "connection_ap_handshake_socks_reply.");
    return;
  }
  if (replylen) { /* we already have a reply in mind */
    connection_write_to_buf(reply, replylen, ENTRY_TO_CONN(conn));
    conn->socks_request->has_finished = 1;
    return;
  }
  if (conn->socks_request->socks_version == 4) {
    memset(buf,0,SOCKS4_NETWORK_LEN);
    buf[1] = (status==SOCKS5_SUCCEEDED ? SOCKS4_GRANTED : SOCKS4_REJECT);
    /* leave version, destport, destip zero */
    connection_write_to_buf(buf, SOCKS4_NETWORK_LEN, ENTRY_TO_CONN(conn));
  } else if (conn->socks_request->socks_version == 5) {
    size_t buf_len;
    memset(buf,0,sizeof(buf));
    if (tor_addr_family(&conn->edge_.base_.addr) == AF_INET) {
      buf[0] = 5; /* version 5 */
      buf[1] = (char)status;
      buf[2] = 0;
      buf[3] = 1; /* ipv4 addr */
      /* 4 bytes for the header, 2 bytes for the port, 4 for the address. */
      buf_len = 10;
    } else { /* AF_INET6. */
      buf[0] = 5; /* version 5 */
      buf[1] = (char)status;
      buf[2] = 0;
      buf[3] = 4; /* ipv6 addr */
      /* 4 bytes for the header, 2 bytes for the port, 16 for the address. */
      buf_len = 22;
    }
    connection_write_to_buf(buf,buf_len,ENTRY_TO_CONN(conn));
  }
  /* If socks_version isn't 4 or 5, don't send anything.
   * This can happen in the case of AP bridges. */
  conn->socks_request->has_finished = 1;
  return;
}

/** Read a RELAY_BEGIN or RELAY_BEGINDIR cell from <b>cell</b>, decode it, and
 * place the result in <b>bcell</b>.  On success return 0; on failure return
 * <0 and set *<b>end_reason_out</b> to the end reason we should send back to
 * the client.
 *
 * Return -1 in the case where want to send a RELAY_END cell, and < -1 when
 * we don't.
 **/
STATIC int
begin_cell_parse(const cell_t *cell, begin_cell_t *bcell,
                 uint8_t *end_reason_out)
{
  relay_header_t rh;
  const uint8_t *body, *nul;

  memset(bcell, 0, sizeof(*bcell));
  *end_reason_out = END_STREAM_REASON_MISC;

  relay_header_unpack(&rh, cell->payload);
  if (rh.length > RELAY_PAYLOAD_SIZE) {
    return -2; /*XXXX why not TORPROTOCOL? */
  }

  bcell->stream_id = rh.stream_id;

  if (rh.command == RELAY_COMMAND_BEGIN_DIR) {
    bcell->is_begindir = 1;
    return 0;
  } else if (rh.command != RELAY_COMMAND_BEGIN) {
    log_warn(LD_BUG, "Got an unexpected command %d", (int)rh.command);
    *end_reason_out = END_STREAM_REASON_INTERNAL;
    return -1;
  }

  body = cell->payload + RELAY_HEADER_SIZE;
  nul = memchr(body, 0, rh.length);
  if (! nul) {
    log_fn(LOG_PROTOCOL_WARN, LD_PROTOCOL,
           "Relay begin cell has no \\0. Closing.");
    *end_reason_out = END_STREAM_REASON_TORPROTOCOL;
    return -1;
  }

  if (tor_addr_port_split(LOG_PROTOCOL_WARN,
                          (char*)(body),
                          &bcell->address,&bcell->port)<0) {
    log_fn(LOG_PROTOCOL_WARN, LD_PROTOCOL,
           "Unable to parse addr:port in relay begin cell. Closing.");
    *end_reason_out = END_STREAM_REASON_TORPROTOCOL;
    return -1;
  }
  if (bcell->port == 0) {
    log_fn(LOG_PROTOCOL_WARN, LD_PROTOCOL,
           "Missing port in relay begin cell. Closing.");
    tor_free(bcell->address);
    *end_reason_out = END_STREAM_REASON_TORPROTOCOL;
    return -1;
  }
  if (body + rh.length >= nul + 4)
    bcell->flags = ntohl(get_uint32(nul+1));

  return 0;
}

/** A relay 'begin' or 'begin_dir' cell has arrived, and either we are
 * an exit hop for the circuit, or we are the origin and it is a
 * rendezvous begin.
 *
 * Launch a new exit connection and initialize things appropriately.
 *
 * If it's a rendezvous stream, call connection_exit_connect() on
 * it.
 *
 * For general streams, call dns_resolve() on it first, and only call
 * connection_exit_connect() if the dns answer is already known.
 *
 * Note that we don't call connection_add() on the new stream! We wait
 * for connection_exit_connect() to do that.
 *
 * Return -(some circuit end reason) if we want to tear down <b>circ</b>.
 * Else return 0.
 */
int
connection_exit_begin_conn(cell_t *cell, circuit_t *circ)
{
  edge_connection_t *n_stream;
  relay_header_t rh;
  char *address = NULL;
  uint16_t port = 0;
  or_circuit_t *or_circ = NULL;
  const or_options_t *options = get_options();
  begin_cell_t bcell;
  int r;
  uint8_t end_reason=0;

  assert_circuit_ok(circ);
  if (!CIRCUIT_IS_ORIGIN(circ))
    or_circ = TO_OR_CIRCUIT(circ);

  relay_header_unpack(&rh, cell->payload);
  if (rh.length > RELAY_PAYLOAD_SIZE)
    return -END_CIRC_REASON_TORPROTOCOL;

  /* Note: we have to use relay_send_command_from_edge here, not
   * connection_edge_end or connection_edge_send_command, since those require
   * that we have a stream connected to a circuit, and we don't connect to a
   * circuit until we have a pending/successful resolve. */

  if (!server_mode(options) &&
      circ->purpose != CIRCUIT_PURPOSE_S_REND_JOINED) {
    log_fn(LOG_PROTOCOL_WARN, LD_PROTOCOL,
           "Relay begin cell at non-server. Closing.");
    relay_send_end_cell_from_edge(rh.stream_id, circ,
                                  END_STREAM_REASON_EXITPOLICY, NULL);
    return 0;
  }

  r = begin_cell_parse(cell, &bcell, &end_reason);
  if (r < -1) {
    return -END_CIRC_REASON_TORPROTOCOL;
  } else if (r == -1) {
    tor_free(bcell.address);
    relay_send_end_cell_from_edge(rh.stream_id, circ, end_reason, NULL);
    return 0;
  }

  if (! bcell.is_begindir) {
    /* Steal reference */
    address = bcell.address;
    port = bcell.port;

    if (or_circ && or_circ->p_chan) {
      if (!options->AllowSingleHopExits &&
           (or_circ->is_first_hop ||
            (!connection_or_digest_is_known_relay(
                or_circ->p_chan->identity_digest) &&
          should_refuse_unknown_exits(options)))) {
        /* Don't let clients use us as a single-hop proxy, unless the user
         * has explicitly allowed that in the config. It attracts attackers
         * and users who'd be better off with, well, single-hop proxies.
         */
        log_fn(LOG_PROTOCOL_WARN, LD_PROTOCOL,
               "Attempt by %s to open a stream %s. Closing.",
               safe_str(channel_get_canonical_remote_descr(or_circ->p_chan)),
               or_circ->is_first_hop ? "on first hop of circuit" :
                                       "from unknown relay");
        relay_send_end_cell_from_edge(rh.stream_id, circ,
                                      or_circ->is_first_hop ?
                                        END_STREAM_REASON_TORPROTOCOL :
                                        END_STREAM_REASON_MISC,
                                      NULL);
        tor_free(address);
        return 0;
      }
    }
  } else if (rh.command == RELAY_COMMAND_BEGIN_DIR) {
    if (!directory_permits_begindir_requests(options) ||
        circ->purpose != CIRCUIT_PURPOSE_OR) {
      relay_send_end_cell_from_edge(rh.stream_id, circ,
                                    END_STREAM_REASON_NOTDIRECTORY, NULL);
      return 0;
    }
    /* Make sure to get the 'real' address of the previous hop: the
     * caller might want to know whether his IP address has changed, and
     * we might already have corrected base_.addr[ess] for the relay's
     * canonical IP address. */
    if (or_circ && or_circ->p_chan)
      address = tor_strdup(channel_get_actual_remote_address(or_circ->p_chan));
    else
      address = tor_strdup("127.0.0.1");
    port = 1; /* XXXX This value is never actually used anywhere, and there
               * isn't "really" a connection here.  But we
               * need to set it to something nonzero. */
  } else {
    log_warn(LD_BUG, "Got an unexpected command %d", (int)rh.command);
    relay_send_end_cell_from_edge(rh.stream_id, circ,
                                  END_STREAM_REASON_INTERNAL, NULL);
    return 0;
  }

  if (! options->IPv6Exit) {
    /* I don't care if you prefer IPv6; I can't give you any. */
    bcell.flags &= ~BEGIN_FLAG_IPV6_PREFERRED;
    /* If you don't want IPv4, I can't help. */
    if (bcell.flags & BEGIN_FLAG_IPV4_NOT_OK) {
      tor_free(address);
      relay_send_end_cell_from_edge(rh.stream_id, circ,
                                    END_STREAM_REASON_EXITPOLICY, NULL);
      return 0;
    }
  }

  log_debug(LD_EXIT,"Creating new exit connection.");
  /* The 'AF_INET' here is temporary; we might need to change it later in
   * connection_exit_connect(). */
  n_stream = edge_connection_new(CONN_TYPE_EXIT, AF_INET);

  /* Remember the tunneled request ID in the new edge connection, so that
   * we can measure download times. */
  n_stream->dirreq_id = circ->dirreq_id;

  n_stream->base_.purpose = EXIT_PURPOSE_CONNECT;
  n_stream->begincell_flags = bcell.flags;
  n_stream->stream_id = rh.stream_id;
  n_stream->base_.port = port;
  /* leave n_stream->s at -1, because it's not yet valid */
  n_stream->package_window = STREAMWINDOW_START;
  n_stream->deliver_window = STREAMWINDOW_START;

  if (circ->purpose == CIRCUIT_PURPOSE_S_REND_JOINED) {
    origin_circuit_t *origin_circ = TO_ORIGIN_CIRCUIT(circ);
    log_info(LD_REND,"begin is for rendezvous. configuring stream.");
    n_stream->base_.address = tor_strdup("(rendezvous)");
    n_stream->base_.state = EXIT_CONN_STATE_CONNECTING;
    n_stream->rend_data = rend_data_dup(origin_circ->rend_data);
    tor_assert(connection_edge_is_rendezvous_stream(n_stream));
    assert_circuit_ok(circ);
    if (rend_service_set_connection_addr_port(n_stream, origin_circ) < 0) {
      log_info(LD_REND,"Didn't find rendezvous service (port %d)",
               n_stream->base_.port);
      /* Send back reason DONE because we want to make hidden service port
       * scanning harder thus instead of returning that the exit policy
       * didn't match, which makes it obvious that the port is closed,
       * return DONE and kill the circuit. That way, a user (malicious or
       * not) needs one circuit per bad port unless it matches the policy of
       * the hidden service. */
      relay_send_end_cell_from_edge(rh.stream_id, circ,
                                    END_STREAM_REASON_DONE,
                                    origin_circ->cpath->prev);
      connection_free(TO_CONN(n_stream));
      tor_free(address);

      /* Drop the circuit here since it might be someone deliberately
       * scanning the hidden service ports. Note that this mitigates port
       * scanning by adding more work on the attacker side to successfully
       * scan but does not fully solve it. */
      return END_CIRC_AT_ORIGIN;
    }
    assert_circuit_ok(circ);
    log_debug(LD_REND,"Finished assigning addr/port");
    n_stream->cpath_layer = origin_circ->cpath->prev; /* link it */

    /* add it into the linked list of p_streams on this circuit */
    n_stream->next_stream = origin_circ->p_streams;
    n_stream->on_circuit = circ;
    origin_circ->p_streams = n_stream;
    assert_circuit_ok(circ);

    connection_exit_connect(n_stream);

    /* For path bias: This circuit was used successfully */
    pathbias_mark_use_success(origin_circ);

    tor_free(address);
    return 0;
  }
  tor_strlower(address);
  n_stream->base_.address = address;
  n_stream->base_.state = EXIT_CONN_STATE_RESOLVEFAILED;
  /* default to failed, change in dns_resolve if it turns out not to fail */

  if (we_are_hibernating()) {
    relay_send_end_cell_from_edge(rh.stream_id, circ,
                                  END_STREAM_REASON_HIBERNATING, NULL);
    connection_free(TO_CONN(n_stream));
    return 0;
  }

  n_stream->on_circuit = circ;

  if (rh.command == RELAY_COMMAND_BEGIN_DIR) {
    tor_addr_t tmp_addr;
    tor_assert(or_circ);
    if (or_circ->p_chan &&
        channel_get_addr_if_possible(or_circ->p_chan, &tmp_addr)) {
      tor_addr_copy(&n_stream->base_.addr, &tmp_addr);
    }
    return connection_exit_connect_dir(n_stream);
  }

  log_debug(LD_EXIT,"about to start the dns_resolve().");

  /* send it off to the gethostbyname farm */
  switch (dns_resolve(n_stream)) {
    case 1: /* resolve worked; now n_stream is attached to circ. */
      assert_circuit_ok(circ);
      log_debug(LD_EXIT,"about to call connection_exit_connect().");
      connection_exit_connect(n_stream);
      return 0;
    case -1: /* resolve failed */
      relay_send_end_cell_from_edge(rh.stream_id, circ,
                                    END_STREAM_REASON_RESOLVEFAILED, NULL);
      /* n_stream got freed. don't touch it. */
      break;
    case 0: /* resolve added to pending list */
      assert_circuit_ok(circ);
      break;
  }
  return 0;
}

/**
 * Called when we receive a RELAY_COMMAND_RESOLVE cell 'cell' along the
 * circuit <b>circ</b>;
 * begin resolving the hostname, and (eventually) reply with a RESOLVED cell.
 */
int
connection_exit_begin_resolve(cell_t *cell, or_circuit_t *circ)
{
  edge_connection_t *dummy_conn;
  relay_header_t rh;

  assert_circuit_ok(TO_CIRCUIT(circ));
  relay_header_unpack(&rh, cell->payload);
  if (rh.length > RELAY_PAYLOAD_SIZE)
    return -1;

  /* This 'dummy_conn' only exists to remember the stream ID
   * associated with the resolve request; and to make the
   * implementation of dns.c more uniform.  (We really only need to
   * remember the circuit, the stream ID, and the hostname to be
   * resolved; but if we didn't store them in a connection like this,
   * the housekeeping in dns.c would get way more complicated.)
   */
  dummy_conn = edge_connection_new(CONN_TYPE_EXIT, AF_INET);
  dummy_conn->stream_id = rh.stream_id;
  dummy_conn->base_.address = tor_strndup(
                                       (char*)cell->payload+RELAY_HEADER_SIZE,
                                       rh.length);
  dummy_conn->base_.port = 0;
  dummy_conn->base_.state = EXIT_CONN_STATE_RESOLVEFAILED;
  dummy_conn->base_.purpose = EXIT_PURPOSE_RESOLVE;

  dummy_conn->on_circuit = TO_CIRCUIT(circ);

  /* send it off to the gethostbyname farm */
  switch (dns_resolve(dummy_conn)) {
    case -1: /* Impossible to resolve; a resolved cell was sent. */
      /* Connection freed; don't touch it. */
      return 0;
    case 1: /* The result was cached; a resolved cell was sent. */
      if (!dummy_conn->base_.marked_for_close)
        connection_free(TO_CONN(dummy_conn));
      return 0;
    case 0: /* resolve added to pending list */
      assert_circuit_ok(TO_CIRCUIT(circ));
      break;
  }
  return 0;
}

/** Connect to conn's specified addr and port. If it worked, conn
 * has now been added to the connection_array.
 *
 * Send back a connected cell. Include the resolved IP of the destination
 * address, but <em>only</em> if it's a general exit stream. (Rendezvous
 * streams must not reveal what IP they connected to.)
 */
void
connection_exit_connect(edge_connection_t *edge_conn)
{
  const tor_addr_t *addr;
  uint16_t port;
  connection_t *conn = TO_CONN(edge_conn);
  int socket_error = 0;

  if ( (!connection_edge_is_rendezvous_stream(edge_conn) &&
        router_compare_to_my_exit_policy(&edge_conn->base_.addr,
                                         edge_conn->base_.port)) ||
       (tor_addr_family(&conn->addr) == AF_INET6 &&
        ! get_options()->IPv6Exit)) {
    log_info(LD_EXIT,"%s:%d failed exit policy. Closing.",
             escaped_safe_str_client(conn->address), conn->port);
    connection_edge_end(edge_conn, END_STREAM_REASON_EXITPOLICY);
    circuit_detach_stream(circuit_get_by_edge_conn(edge_conn), edge_conn);
    connection_free(conn);
    return;
  }

  addr = &conn->addr;
  port = conn->port;

  if (tor_addr_family(addr) == AF_INET6)
    conn->socket_family = AF_INET6;

  log_debug(LD_EXIT,"about to try connecting");
  switch (connection_connect(conn, conn->address, addr, port, &socket_error)) {
    case -1: {
      int reason = errno_to_stream_end_reason(socket_error);
      connection_edge_end(edge_conn, reason);
      circuit_detach_stream(circuit_get_by_edge_conn(edge_conn), edge_conn);
      connection_free(conn);
      return;
    }
    case 0:
      conn->state = EXIT_CONN_STATE_CONNECTING;

      connection_watch_events(conn, READ_EVENT | WRITE_EVENT);
      /* writable indicates finish;
       * readable/error indicates broken link in windows-land. */
      return;
    /* case 1: fall through */
  }

  conn->state = EXIT_CONN_STATE_OPEN;
  if (connection_get_outbuf_len(conn)) {
    /* in case there are any queued data cells, from e.g. optimistic data */
    IF_HAS_NO_BUFFEREVENT(conn)
      connection_watch_events(conn, READ_EVENT|WRITE_EVENT);
  } else {
    IF_HAS_NO_BUFFEREVENT(conn)
      connection_watch_events(conn, READ_EVENT);
  }

  /* also, deliver a 'connected' cell back through the circuit. */
  if (connection_edge_is_rendezvous_stream(edge_conn)) {
    /* don't send an address back! */
    connection_edge_send_command(edge_conn,
                                 RELAY_COMMAND_CONNECTED,
                                 NULL, 0);
  } else { /* normal stream */
    uint8_t connected_payload[MAX_CONNECTED_CELL_PAYLOAD_LEN];
    int connected_payload_len =
      connected_cell_format_payload(connected_payload, &conn->addr,
                                    edge_conn->address_ttl);
    if (connected_payload_len < 0) {
      connection_edge_end(edge_conn, END_STREAM_REASON_INTERNAL);
      circuit_detach_stream(circuit_get_by_edge_conn(edge_conn), edge_conn);
      connection_free(conn);
      return;
    }

    connection_edge_send_command(edge_conn,
                                 RELAY_COMMAND_CONNECTED,
                                 (char*)connected_payload,
                                 connected_payload_len);
  }
}

/** Given an exit conn that should attach to us as a directory server, open a
 * bridge connection with a linked connection pair, create a new directory
 * conn, and join them together.  Return 0 on success (or if there was an
 * error we could send back an end cell for).  Return -(some circuit end
 * reason) if the circuit needs to be torn down.  Either connects
 * <b>exitconn</b>, frees it, or marks it, as appropriate.
 */
static int
connection_exit_connect_dir(edge_connection_t *exitconn)
{
  dir_connection_t *dirconn = NULL;
  or_circuit_t *circ = TO_OR_CIRCUIT(exitconn->on_circuit);

  log_info(LD_EXIT, "Opening local connection for anonymized directory exit");

  exitconn->base_.state = EXIT_CONN_STATE_OPEN;

  dirconn = dir_connection_new(tor_addr_family(&exitconn->base_.addr));

  tor_addr_copy(&dirconn->base_.addr, &exitconn->base_.addr);
  dirconn->base_.port = 0;
  dirconn->base_.address = tor_strdup(exitconn->base_.address);
  dirconn->base_.type = CONN_TYPE_DIR;
  dirconn->base_.purpose = DIR_PURPOSE_SERVER;
  dirconn->base_.state = DIR_CONN_STATE_SERVER_COMMAND_WAIT;

  /* Note that the new dir conn belongs to the same tunneled request as
   * the edge conn, so that we can measure download times. */
  dirconn->dirreq_id = exitconn->dirreq_id;

  connection_link_connections(TO_CONN(dirconn), TO_CONN(exitconn));

  if (connection_add(TO_CONN(exitconn))<0) {
    connection_edge_end(exitconn, END_STREAM_REASON_RESOURCELIMIT);
    connection_free(TO_CONN(exitconn));
    connection_free(TO_CONN(dirconn));
    return 0;
  }

  /* link exitconn to circ, now that we know we can use it. */
  exitconn->next_stream = circ->n_streams;
  circ->n_streams = exitconn;

  if (connection_add(TO_CONN(dirconn))<0) {
    connection_edge_end(exitconn, END_STREAM_REASON_RESOURCELIMIT);
    connection_close_immediate(TO_CONN(exitconn));
    connection_mark_for_close(TO_CONN(exitconn));
    connection_free(TO_CONN(dirconn));
    return 0;
  }

  connection_start_reading(TO_CONN(dirconn));
  connection_start_reading(TO_CONN(exitconn));

  if (connection_edge_send_command(exitconn,
                                   RELAY_COMMAND_CONNECTED, NULL, 0) < 0) {
    connection_mark_for_close(TO_CONN(exitconn));
    connection_mark_for_close(TO_CONN(dirconn));
    return 0;
  }

  return 0;
}

/** Return 1 if <b>conn</b> is a rendezvous stream, or 0 if
 * it is a general stream.
 */
int
connection_edge_is_rendezvous_stream(edge_connection_t *conn)
{
  tor_assert(conn);
  if (conn->rend_data)
    return 1;
  return 0;
}

/** Return 1 if router <b>exit</b> is likely to allow stream <b>conn</b>
 * to exit from it, or 0 if it probably will not allow it.
 * (We might be uncertain if conn's destination address has not yet been
 * resolved.)
 */
int
connection_ap_can_use_exit(const entry_connection_t *conn, const node_t *exit)
{
  const or_options_t *options = get_options();

  tor_assert(conn);
  tor_assert(conn->socks_request);
  tor_assert(exit);

  /* If a particular exit node has been requested for the new connection,
   * make sure the exit node of the existing circuit matches exactly.
   */
  if (conn->chosen_exit_name) {
    const node_t *chosen_exit =
      node_get_by_nickname(conn->chosen_exit_name, 1);
    if (!chosen_exit || tor_memneq(chosen_exit->identity,
                               exit->identity, DIGEST_LEN)) {
      /* doesn't match */
//      log_debug(LD_APP,"Requested node '%s', considering node '%s'. No.",
//                conn->chosen_exit_name, exit->nickname);
      return 0;
    }
  }

  if (conn->use_begindir) {
    /* Internal directory fetches do not count as exiting. */
    return 1;
  }

  if (conn->socks_request->command == SOCKS_COMMAND_CONNECT) {
    tor_addr_t addr, *addrp = NULL;
    addr_policy_result_t r;
    if (0 == tor_addr_parse(&addr, conn->socks_request->address)) {
      addrp = &addr;
    } else if (!conn->entry_cfg.ipv4_traffic && conn->entry_cfg.ipv6_traffic) {
      tor_addr_make_null(&addr, AF_INET6);
      addrp = &addr;
    } else if (conn->entry_cfg.ipv4_traffic && !conn->entry_cfg.ipv6_traffic) {
      tor_addr_make_null(&addr, AF_INET);
      addrp = &addr;
    }
    r = compare_tor_addr_to_node_policy(addrp, conn->socks_request->port,exit);
    if (r == ADDR_POLICY_REJECTED)
      return 0; /* We know the address, and the exit policy rejects it. */
    if (r == ADDR_POLICY_PROBABLY_REJECTED && !conn->chosen_exit_name)
      return 0; /* We don't know the addr, but the exit policy rejects most
                 * addresses with this port. Since the user didn't ask for
                 * this node, err on the side of caution. */
  } else if (SOCKS_COMMAND_IS_RESOLVE(conn->socks_request->command)) {
    /* Don't send DNS requests to non-exit servers by default. */
    if (!conn->chosen_exit_name && node_exit_policy_rejects_all(exit))
      return 0;
  }
  if (routerset_contains_node(options->ExcludeExitNodesUnion_, exit)) {
    /* Not a suitable exit. Refuse it. */
    return 0;
  }

  return 1;
}

/** If address is of the form "y.onion" with a well-formed handle y:
 *     Put a NUL after y, lower-case it, and return ONION_HOSTNAME.
 *
 *  If address is of the form "x.y.onion" with a well-formed handle x:
 *     Drop "x.", put a NUL after y, lower-case it, and return ONION_HOSTNAME.
 *
 * If address is of the form "y.onion" with a badly-formed handle y:
 *     Return BAD_HOSTNAME and log a message.
 *
 * If address is of the form "y.exit":
 *     Put a NUL after y and return EXIT_HOSTNAME.
 *
 * Otherwise:
 *     Return NORMAL_HOSTNAME and change nothing.
 */
hostname_type_t
parse_extended_hostname(char *address)
{
    char *s;
    char *q;
    char query[REND_SERVICE_ID_LEN_BASE32+1];

    s = strrchr(address,'.');
    if (!s)
      return NORMAL_HOSTNAME; /* no dot, thus normal */
    if (!strcmp(s+1,"exit")) {
      *s = 0; /* NUL-terminate it */
      return EXIT_HOSTNAME; /* .exit */
    }
    if (strcmp(s+1,"onion"))
      return NORMAL_HOSTNAME; /* neither .exit nor .onion, thus normal */

    /* so it is .onion */
    *s = 0; /* NUL-terminate it */
    /* locate a 'sub-domain' component, in order to remove it */
    q = strrchr(address, '.');
    if (q == address) {
      goto failed; /* reject sub-domain, as DNS does */
    }
    q = (NULL == q) ? address : q + 1;
    if (strlcpy(query, q, REND_SERVICE_ID_LEN_BASE32+1) >=
        REND_SERVICE_ID_LEN_BASE32+1)
      goto failed;
    if (q != address) {
      memmove(address, q, strlen(q) + 1 /* also get \0 */);
    }
    if (rend_valid_service_id(query)) {
      return ONION_HOSTNAME; /* success */
    }
 failed:
    /* otherwise, return to previous state and return 0 */
    *s = '.';
    log_warn(LD_APP, "Invalid onion hostname %s; rejecting",
             safe_str_client(address));
    return BAD_HOSTNAME;
}

/** Return true iff the (possibly NULL) <b>alen</b>-byte chunk of memory at
 * <b>a</b> is equal to the (possibly NULL) <b>blen</b>-byte chunk of memory
 * at <b>b</b>. */
static int
memeq_opt(const char *a, size_t alen, const char *b, size_t blen)
{
  if (a == NULL) {
    return (b == NULL);
  } else if (b == NULL) {
    return 0;
  } else if (alen != blen) {
    return 0;
  } else {
    return tor_memeq(a, b, alen);
  }
}

/**
 * Return true iff none of the isolation flags and fields in <b>conn</b>
 * should prevent it from being attached to <b>circ</b>.
 */
int
connection_edge_compatible_with_circuit(const entry_connection_t *conn,
                                        const origin_circuit_t *circ)
{
  const uint8_t iso = conn->entry_cfg.isolation_flags;
  const socks_request_t *sr = conn->socks_request;

  /* If circ has never been used for an isolated connection, we can
   * totally use it for this one. */
  if (!circ->isolation_values_set)
    return 1;

  /* If circ has been used for connections having more than one value
   * for some field f, it will have the corresponding bit set in
   * isolation_flags_mixed.  If isolation_flags_mixed has any bits
   * in common with iso, then conn must be isolated from at least
   * one stream that has been attached to circ. */
  if ((iso & circ->isolation_flags_mixed) != 0) {
    /* For at least one field where conn is isolated, the circuit
     * already has mixed streams. */
    return 0;
  }

  if (! conn->original_dest_address) {
    log_warn(LD_BUG, "Reached connection_edge_compatible_with_circuit without "
             "having set conn->original_dest_address");
    ((entry_connection_t*)conn)->original_dest_address =
      tor_strdup(conn->socks_request->address);
  }

  if ((iso & ISO_STREAM) &&
      (circ->associated_isolated_stream_global_id !=
       ENTRY_TO_CONN(conn)->global_identifier))
    return 0;

  if ((iso & ISO_DESTPORT) && conn->socks_request->port != circ->dest_port)
    return 0;
  if ((iso & ISO_DESTADDR) &&
      strcasecmp(conn->original_dest_address, circ->dest_address))
    return 0;
  if ((iso & ISO_SOCKSAUTH) &&
      (! memeq_opt(sr->username, sr->usernamelen,
                   circ->socks_username, circ->socks_username_len) ||
       ! memeq_opt(sr->password, sr->passwordlen,
                   circ->socks_password, circ->socks_password_len)))
    return 0;
  if ((iso & ISO_CLIENTPROTO) &&
      (conn->socks_request->listener_type != circ->client_proto_type ||
       conn->socks_request->socks_version != circ->client_proto_socksver))
    return 0;
  if ((iso & ISO_CLIENTADDR) &&
      !tor_addr_eq(&ENTRY_TO_CONN(conn)->addr, &circ->client_addr))
    return 0;
  if ((iso & ISO_SESSIONGRP) && conn->entry_cfg.session_group != circ->session_group)
    return 0;
  if ((iso & ISO_NYM_EPOCH) && conn->nym_epoch != circ->nym_epoch)
    return 0;

  return 1;
}

/**
 * If <b>dry_run</b> is false, update <b>circ</b>'s isolation flags and fields
 * to reflect having had <b>conn</b> attached to it, and return 0.  Otherwise,
 * if <b>dry_run</b> is true, then make no changes to <b>circ</b>, and return
 * a bitfield of isolation flags that we would have to set in
 * isolation_flags_mixed to add <b>conn</b> to <b>circ</b>, or -1 if
 * <b>circ</b> has had no streams attached to it.
 */
int
connection_edge_update_circuit_isolation(const entry_connection_t *conn,
                                         origin_circuit_t *circ,
                                         int dry_run)
{
  const socks_request_t *sr = conn->socks_request;
  if (! conn->original_dest_address) {
    log_warn(LD_BUG, "Reached connection_update_circuit_isolation without "
             "having set conn->original_dest_address");
    ((entry_connection_t*)conn)->original_dest_address =
      tor_strdup(conn->socks_request->address);
  }

  if (!circ->isolation_values_set) {
    if (dry_run)
      return -1;
    circ->associated_isolated_stream_global_id =
      ENTRY_TO_CONN(conn)->global_identifier;
    circ->dest_port = conn->socks_request->port;
    circ->dest_address = tor_strdup(conn->original_dest_address);
    circ->client_proto_type = conn->socks_request->listener_type;
    circ->client_proto_socksver = conn->socks_request->socks_version;
    tor_addr_copy(&circ->client_addr, &ENTRY_TO_CONN(conn)->addr);
    circ->session_group = conn->entry_cfg.session_group;
    circ->nym_epoch = conn->nym_epoch;
    circ->socks_username = sr->username ?
      tor_memdup(sr->username, sr->usernamelen) : NULL;
    circ->socks_password = sr->password ?
      tor_memdup(sr->password, sr->passwordlen) : NULL;
    circ->socks_username_len = sr->usernamelen;
    circ->socks_password_len = sr->passwordlen;

    circ->isolation_values_set = 1;
    return 0;
  } else {
    uint8_t mixed = 0;
    if (conn->socks_request->port != circ->dest_port)
      mixed |= ISO_DESTPORT;
    if (strcasecmp(conn->original_dest_address, circ->dest_address))
      mixed |= ISO_DESTADDR;
    if (!memeq_opt(sr->username, sr->usernamelen,
                   circ->socks_username, circ->socks_username_len) ||
        !memeq_opt(sr->password, sr->passwordlen,
                   circ->socks_password, circ->socks_password_len))
      mixed |= ISO_SOCKSAUTH;
    if ((conn->socks_request->listener_type != circ->client_proto_type ||
         conn->socks_request->socks_version != circ->client_proto_socksver))
      mixed |= ISO_CLIENTPROTO;
    if (!tor_addr_eq(&ENTRY_TO_CONN(conn)->addr, &circ->client_addr))
      mixed |= ISO_CLIENTADDR;
    if (conn->entry_cfg.session_group != circ->session_group)
      mixed |= ISO_SESSIONGRP;
    if (conn->nym_epoch != circ->nym_epoch)
      mixed |= ISO_NYM_EPOCH;

    if (dry_run)
      return mixed;

    if ((mixed & conn->entry_cfg.isolation_flags) != 0) {
      log_warn(LD_BUG, "Updating a circuit with seemingly incompatible "
               "isolation flags.");
    }
    circ->isolation_flags_mixed |= mixed;
    return 0;
  }
}

/**
 * Clear the isolation settings on <b>circ</b>.
 *
 * This only works on an open circuit that has never had a stream attached to
 * it, and whose isolation settings are hypothetical.  (We set hypothetical
 * isolation settings on circuits as we're launching them, so that we
 * know whether they can handle more streams or whether we need to launch
 * even more circuits.  Once the circuit is open, if it turns out that
 * we no longer have any streams to attach to it, we clear the isolation flags
 * and data so that other streams can have a chance.)
 */
void
circuit_clear_isolation(origin_circuit_t *circ)
{
  if (circ->isolation_any_streams_attached) {
    log_warn(LD_BUG, "Tried to clear the isolation status of a dirty circuit");
    return;
  }
  if (TO_CIRCUIT(circ)->state != CIRCUIT_STATE_OPEN) {
    log_warn(LD_BUG, "Tried to clear the isolation status of a non-open "
             "circuit");
    return;
  }

  circ->isolation_values_set = 0;
  circ->isolation_flags_mixed = 0;
  circ->associated_isolated_stream_global_id = 0;
  circ->client_proto_type = 0;
  circ->client_proto_socksver = 0;
  circ->dest_port = 0;
  tor_addr_make_unspec(&circ->client_addr);
  tor_free(circ->dest_address);
  circ->session_group = -1;
  circ->nym_epoch = 0;
  if (circ->socks_username) {
    memwipe(circ->socks_username, 0x11, circ->socks_username_len);
    tor_free(circ->socks_username);
  }
  if (circ->socks_password) {
    memwipe(circ->socks_password, 0x05, circ->socks_password_len);
    tor_free(circ->socks_password);
  }
  circ->socks_username_len = circ->socks_password_len = 0;
}
<|MERGE_RESOLUTION|>--- conflicted
+++ resolved
@@ -1056,12 +1056,6 @@
         return;
       }
     }
-<<<<<<< HEAD
-  } else if (!automap) {
-    /* For address map controls, remap the address. */
-    unsigned rewrite_flags = 0;
-    if (conn->entry_cfg.use_cached_ipv4_answers)
-=======
   }
 
   /* If we didn't automap it before, then this is still the address
@@ -1074,8 +1068,7 @@
       !out->automap) {
     unsigned rewrite_flags = AMR_FLAG_USE_AUTOMAP | AMR_FLAG_USE_TRACKEXIT;
     addressmap_entry_source_t exit_source2;
-    if (conn->use_cached_ipv4_answers)
->>>>>>> 758d7713
+    if (conn->entry_cfg.use_cached_ipv4_answers)
       rewrite_flags |= AMR_FLAG_USE_IPV4_DNS;
     if (conn->entry_cfg.use_cached_ipv6_answers)
       rewrite_flags |= AMR_FLAG_USE_IPV6_DNS;
@@ -1370,16 +1363,12 @@
         if (tor_addr_parse(&addr, socks->address) >= 0) {
           /* If we reach this point, it's an IPv4 or an IPv6 address. */
           sa_family_t family = tor_addr_family(&addr);
-<<<<<<< HEAD
+
+          /* XXXX bug: the second one should be "ipv6_traffic" */
           if ((family == AF_INET && ! conn->entry_cfg.ipv4_traffic) ||
               (family == AF_INET6 && ! conn->entry_cfg.ipv4_traffic)) {
-=======
-
-          if ((family == AF_INET && ! conn->ipv4_traffic_ok) ||
-              (family == AF_INET6 && ! conn->ipv4_traffic_ok)) {
             /* You can't do an IPv4 address on a v6-only socks listener,
              * or vice versa. */
->>>>>>> 758d7713
             log_warn(LD_NET, "Rejecting SOCKS request for an IP address "
                      "family that this listener does not support.");
             connection_mark_unattached_ap(conn, END_STREAM_REASON_ENTRYPOLICY);
@@ -1390,32 +1379,22 @@
             log_warn(LD_NET, "Rejecting SOCKS4 request for an IPv6 address.");
             connection_mark_unattached_ap(conn, END_STREAM_REASON_ENTRYPOLICY);
             return -1;
-<<<<<<< HEAD
           } else if (socks->socks_version == 4 && !conn->entry_cfg.ipv4_traffic) {
-=======
-          } else if (socks->socks_version == 4 && !conn->ipv4_traffic_ok) {
             /* You can't do any kind of Socks4 request when IPv4 is forbidden.
              *
              * XXX raise this check outside the enclosing block? */
->>>>>>> 758d7713
             log_warn(LD_NET, "Rejecting SOCKS4 request on a listener with "
                      "no IPv4 traffic supported.");
             connection_mark_unattached_ap(conn, END_STREAM_REASON_ENTRYPOLICY);
             return -1;
           } else if (family == AF_INET6) {
-<<<<<<< HEAD
-            conn->entry_cfg.ipv4_traffic = 0;
-          } else if (family == AF_INET) {
-            conn->entry_cfg.ipv6_traffic = 0;
-=======
             /* Tell the exit: we won't accept any ipv4 connection to an IPv6
              * address. */
-            conn->ipv4_traffic_ok = 0;
+            conn->entry_cfg.ipv4_traffic = 0;
           } else if (family == AF_INET) {
             /* Tell the exit: we won't accept any ipv6 connection to an IPv4
              * address. */
-            conn->ipv6_traffic_ok = 0;
->>>>>>> 758d7713
+            conn->entry_cfg.ipv6_traffic = 0;
           }
         }
       }
