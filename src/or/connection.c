--- conflicted
+++ resolved
@@ -1283,13 +1283,8 @@
 {
   int s, inprogress = 0;
   char addrbuf[256];
-<<<<<<< HEAD
-  struct sockaddr *dest_addr = (struct sockaddr*) addrbuf;
+  struct sockaddr *dest_addr;
   int dest_addr_len;
-=======
-  struct sockaddr *dest_addr;
-  socklen_t dest_addr_len;
->>>>>>> 0b3166ff
   or_options_t *options = get_options();
   int protocol_family;
 
