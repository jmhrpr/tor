--- conflicted
+++ resolved
@@ -2447,28 +2447,12 @@
       tor_assert(desc);
       bw_kb = router_get_advertised_bandwidth_capped(desc) / 1000;
     }
-<<<<<<< HEAD
-    r = tor_snprintf(cp, buf_len - (cp-buf),
-                     "w Bandwidth=%d\n", bw_kb);
-=======
     smartlist_add_asprintf(chunks,
-                     "w Bandwidth=%d", bw);
->>>>>>> 4b15606f
+                     "w Bandwidth=%d", bw_kb);
 
     if (format == NS_V3_VOTE && vrs && vrs->has_measured_bw) {
-<<<<<<< HEAD
-      *--cp = '\0'; /* Kill "\n" */
-      r = tor_snprintf(cp, buf_len - (cp-buf),
-                       " Measured=%d\n", vrs->measured_bw_kb);
-      if (r<0) {
-        log_warn(LD_BUG, "Not enough space in buffer for weight line.");
-        return -1;
-      }
-      cp += strlen(cp);
-=======
       smartlist_add_asprintf(chunks,
-                       " Measured=%d", vrs->measured_bw);
->>>>>>> 4b15606f
+                       " Measured=%d", vrs->measured_bw_kb);
     }
     smartlist_add(chunks, tor_strdup("\n"));
 
