/* Copyright (c) 2001 Matej Pfajfar.
 * Copyright (c) 2001-2004, Roger Dingledine.
 * Copyright (c) 2004-2006, Roger Dingledine, Nick Mathewson.
 * Copyright (c) 2007-2011, The Tor Project, Inc. */
/* See LICENSE for licensing information */

/**
 * \file buffers.c
 * \brief Implements a generic interface buffer.  Buffers are
 * fairly opaque string holders that can read to or flush from:
 * memory, file descriptors, or TLS connections.
 **/
#define BUFFERS_PRIVATE
#include "or.h"
#include "buffers.h"
#include "config.h"
#include "connection_edge.h"
#include "connection_or.h"
#include "control.h"
#include "reasons.h"
#include "../common/util.h"
#include "../common/torlog.h"
#ifdef HAVE_UNISTD_H
#include <unistd.h>
#endif

//#define PARANOIA

#ifdef PARANOIA
/** Helper: If PARANOIA is defined, assert that the buffer in local variable
 * <b>buf</b> is well-formed. */
#define check() STMT_BEGIN assert_buf_ok(buf); STMT_END
#else
#define check() STMT_NIL
#endif

/* Implementation notes:
 *
 * After flirting with memmove, and dallying with ring-buffers, we're finally
 * getting up to speed with the 1970s and implementing buffers as a linked
 * list of small chunks.  Each buffer has such a list; data is removed from
 * the head of the list, and added at the tail.  The list is singly linked,
 * and the buffer keeps a pointer to the head and the tail.
 *
 * Every chunk, except the tail, contains at least one byte of data.  Data in
 * each chunk is contiguous.
 *
 * When you need to treat the first N characters on a buffer as a contiguous
 * string, use the buf_pullup function to make them so.  Don't do this more
 * than necessary.
 *
 * The major free Unix kernels have handled buffers like this since, like,
 * forever.
 */

static int parse_socks(const char *data, size_t datalen, socks_request_t *req,
                       int log_sockstype, int safe_socks, ssize_t *drain_out,
                       size_t *want_length_out);
static int parse_socks_client(const uint8_t *data, size_t datalen,
                              int state, char **reason,
                              ssize_t *drain_out);

/* Chunk manipulation functions */

/** A single chunk on a buffer or in a freelist. */
typedef struct chunk_t {
  struct chunk_t *next; /**< The next chunk on the buffer or freelist. */
  size_t datalen; /**< The number of bytes stored in this chunk */
  size_t memlen; /**< The number of usable bytes of storage in <b>mem</b>. */
  char *data; /**< A pointer to the first byte of data stored in <b>mem</b>. */
  char mem[FLEXIBLE_ARRAY_MEMBER]; /**< The actual memory used for storage in
                * this chunk. */
} chunk_t;

#define CHUNK_HEADER_LEN STRUCT_OFFSET(chunk_t, mem[0])

/** Return the number of bytes needed to allocate a chunk to hold
 * <b>memlen</b> bytes. */
#define CHUNK_ALLOC_SIZE(memlen) (CHUNK_HEADER_LEN + (memlen))
/** Return the number of usable bytes in a chunk allocated with
 * malloc(<b>memlen</b>). */
#define CHUNK_SIZE_WITH_ALLOC(memlen) ((memlen) - CHUNK_HEADER_LEN)

/** Return the next character in <b>chunk</b> onto which data can be appended.
 * If the chunk is full, this might be off the end of chunk->mem. */
static INLINE char *
CHUNK_WRITE_PTR(chunk_t *chunk)
{
  return chunk->data + chunk->datalen;
}

/** Return the number of bytes that can be written onto <b>chunk</b> without
 * running out of space. */
static INLINE size_t
CHUNK_REMAINING_CAPACITY(const chunk_t *chunk)
{
  return (chunk->mem + chunk->memlen) - (chunk->data + chunk->datalen);
}

/** Move all bytes stored in <b>chunk</b> to the front of <b>chunk</b>->mem,
 * to free up space at the end. */
static INLINE void
chunk_repack(chunk_t *chunk)
{
  if (chunk->datalen && chunk->data != &chunk->mem[0]) {
    memmove(chunk->mem, chunk->data, chunk->datalen);
  }
  chunk->data = &chunk->mem[0];
}

#ifdef ENABLE_BUF_FREELISTS
/** A freelist of chunks. */
typedef struct chunk_freelist_t {
  size_t alloc_size; /**< What size chunks does this freelist hold? */
  int max_length; /**< Never allow more than this number of chunks in the
                   * freelist. */
  int slack; /**< When trimming the freelist, leave this number of extra
              * chunks beyond lowest_length.*/
  int cur_length; /**< How many chunks on the freelist now? */
  int lowest_length; /**< What's the smallest value of cur_length since the
                      * last time we cleaned this freelist? */
  uint64_t n_alloc;
  uint64_t n_free;
  uint64_t n_hit;
  chunk_t *head; /**< First chunk on the freelist. */
} chunk_freelist_t;

/** Macro to help define freelists. */
#define FL(a,m,s) { a, m, s, 0, 0, 0, 0, 0, NULL }

/** Static array of freelists, sorted by alloc_len, terminated by an entry
 * with alloc_size of 0. */
static chunk_freelist_t freelists[] = {
  FL(4096, 256, 8), FL(8192, 128, 4), FL(16384, 64, 4), FL(32768, 32, 2),
  FL(0, 0, 0)
};
#undef FL
/** How many times have we looked for a chunk of a size that no freelist
 * could help with? */
static uint64_t n_freelist_miss = 0;

static void assert_freelist_ok(chunk_freelist_t *fl);

/** Return the freelist to hold chunks of size <b>alloc</b>, or NULL if
 * no freelist exists for that size. */
static INLINE chunk_freelist_t *
get_freelist(size_t alloc)
{
  int i;
  for (i=0; freelists[i].alloc_size <= alloc; ++i) {
    if (freelists[i].alloc_size == alloc) {
      return &freelists[i];
    }
  }
  return NULL;
}

/** Deallocate a chunk or put it on a freelist */
static void
chunk_free_unchecked(chunk_t *chunk)
{
  size_t alloc;
  chunk_freelist_t *freelist;

  alloc = CHUNK_ALLOC_SIZE(chunk->memlen);
  freelist = get_freelist(alloc);
  if (freelist && freelist->cur_length < freelist->max_length) {
    chunk->next = freelist->head;
    freelist->head = chunk;
    ++freelist->cur_length;
  } else {
    if (freelist)
      ++freelist->n_free;
    tor_free(chunk);
  }
}

/** Allocate a new chunk with a given allocation size, or get one from the
 * freelist.  Note that a chunk with allocation size A can actually hold only
 * CHUNK_SIZE_WITH_ALLOC(A) bytes in its mem field. */
static INLINE chunk_t *
chunk_new_with_alloc_size(size_t alloc)
{
  chunk_t *ch;
  chunk_freelist_t *freelist;
  tor_assert(alloc >= sizeof(chunk_t));
  freelist = get_freelist(alloc);
  if (freelist && freelist->head) {
    ch = freelist->head;
    freelist->head = ch->next;
    if (--freelist->cur_length < freelist->lowest_length)
      freelist->lowest_length = freelist->cur_length;
    ++freelist->n_hit;
  } else {
    /* XXXX take advantage of tor_malloc_roundup, once we know how that
     * affects freelists. */
    if (freelist)
      ++freelist->n_alloc;
    else
      ++n_freelist_miss;
    ch = tor_malloc(alloc);
  }
  ch->next = NULL;
  ch->datalen = 0;
  ch->memlen = CHUNK_SIZE_WITH_ALLOC(alloc);
  ch->data = &ch->mem[0];
  return ch;
}
#else
static void
chunk_free_unchecked(chunk_t *chunk)
{
  tor_free(chunk);
}
static INLINE chunk_t *
chunk_new_with_alloc_size(size_t alloc)
{
  chunk_t *ch;
  ch = tor_malloc_roundup(&alloc);
  ch->next = NULL;
  ch->datalen = 0;
  ch->memlen = CHUNK_SIZE_WITH_ALLOC(alloc);
  ch->data = &ch->mem[0];
  return ch;
}
#endif

/** Expand <b>chunk</b> until it can hold <b>sz</b> bytes, and return a
 * new pointer to <b>chunk</b>.  Old pointers are no longer valid. */
static INLINE chunk_t *
chunk_grow(chunk_t *chunk, size_t sz)
{
  off_t offset;
  tor_assert(sz > chunk->memlen);
  offset = chunk->data - chunk->mem;
  chunk = tor_realloc(chunk, CHUNK_ALLOC_SIZE(sz));
  chunk->memlen = sz;
  chunk->data = chunk->mem + offset;
  return chunk;
}

/** If a read onto the end of a chunk would be smaller than this number, then
 * just start a new chunk. */
#define MIN_READ_LEN 8
/** Every chunk should take up at least this many bytes. */
#define MIN_CHUNK_ALLOC 256
/** No chunk should take up more than this many bytes. */
#define MAX_CHUNK_ALLOC 65536

/** Return the allocation size we'd like to use to hold <b>target</b>
 * bytes. */
static INLINE size_t
preferred_chunk_size(size_t target)
{
  size_t sz = MIN_CHUNK_ALLOC;
  while (CHUNK_SIZE_WITH_ALLOC(sz) < target) {
    sz <<= 1;
  }
  return sz;
}

/** Remove from the freelists most chunks that have not been used since the
 * last call to buf_shrink_freelists(). */
void
buf_shrink_freelists(int free_all)
{
#ifdef ENABLE_BUF_FREELISTS
  int i;
  disable_control_logging();
  for (i = 0; freelists[i].alloc_size; ++i) {
    int slack = freelists[i].slack;
    assert_freelist_ok(&freelists[i]);
    if (free_all || freelists[i].lowest_length > slack) {
      int n_to_free = free_all ? freelists[i].cur_length :
        (freelists[i].lowest_length - slack);
      int n_to_skip = freelists[i].cur_length - n_to_free;
      int orig_length = freelists[i].cur_length;
      int orig_n_to_free = n_to_free, n_freed=0;
      int orig_n_to_skip = n_to_skip;
      int new_length = n_to_skip;
      chunk_t **chp = &freelists[i].head;
      chunk_t *chunk;
      while (n_to_skip) {
        if (! (*chp)->next) {
          log_warn(LD_BUG, "I wanted to skip %d chunks in the freelist for "
                   "%d-byte chunks, but only found %d. (Length %d)",
                   orig_n_to_skip, (int)freelists[i].alloc_size,
                   orig_n_to_skip-n_to_skip, freelists[i].cur_length);
          assert_freelist_ok(&freelists[i]);
          goto done;
        }
        // tor_assert((*chp)->next);
        chp = &(*chp)->next;
        --n_to_skip;
      }
      chunk = *chp;
      *chp = NULL;
      while (chunk) {
        chunk_t *next = chunk->next;
        tor_free(chunk);
        chunk = next;
        --n_to_free;
        ++n_freed;
        ++freelists[i].n_free;
      }
      if (n_to_free) {
        log_warn(LD_BUG, "Freelist length for %d-byte chunks may have been "
                 "messed up somehow.", (int)freelists[i].alloc_size);
        log_warn(LD_BUG, "There were %d chunks at the start.  I decided to "
                 "keep %d. I wanted to free %d.  I freed %d.  I somehow think "
                 "I have %d left to free.",
                 freelists[i].cur_length, n_to_skip, orig_n_to_free,
                 n_freed, n_to_free);
      }
      // tor_assert(!n_to_free);
      freelists[i].cur_length = new_length;
      log_info(LD_MM, "Cleaned freelist for %d-byte chunks: original "
               "length %d, kept %d, dropped %d.",
               (int)freelists[i].alloc_size, orig_length,
               orig_n_to_skip, orig_n_to_free);
    }
    freelists[i].lowest_length = freelists[i].cur_length;
    assert_freelist_ok(&freelists[i]);
  }
 done:
  enable_control_logging();
#else
  (void) free_all;
#endif
}

/** Describe the current status of the freelists at log level <b>severity</b>.
 */
void
buf_dump_freelist_sizes(int severity)
{
#ifdef ENABLE_BUF_FREELISTS
  int i;
  log(severity, LD_MM, "====== Buffer freelists:");
  for (i = 0; freelists[i].alloc_size; ++i) {
    uint64_t total = ((uint64_t)freelists[i].cur_length) *
      freelists[i].alloc_size;
    log(severity, LD_MM,
        U64_FORMAT" bytes in %d %d-byte chunks ["U64_FORMAT
        " misses; "U64_FORMAT" frees; "U64_FORMAT" hits]",
        U64_PRINTF_ARG(total),
        freelists[i].cur_length, (int)freelists[i].alloc_size,
        U64_PRINTF_ARG(freelists[i].n_alloc),
        U64_PRINTF_ARG(freelists[i].n_free),
        U64_PRINTF_ARG(freelists[i].n_hit));
  }
  log(severity, LD_MM, U64_FORMAT" allocations in non-freelist sizes",
      U64_PRINTF_ARG(n_freelist_miss));
#else
  (void)severity;
#endif
}

/** Magic value for buf_t.magic, to catch pointer errors. */
#define BUFFER_MAGIC 0xB0FFF312u
/** A resizeable buffer, optimized for reading and writing. */
struct buf_t {
  uint32_t magic; /**< Magic cookie for debugging: Must be set to
                   *   BUFFER_MAGIC. */
  size_t datalen; /**< How many bytes is this buffer holding right now? */
  size_t default_chunk_size; /**< Don't allocate any chunks smaller than
                              * this for this buffer. */
  chunk_t *head; /**< First chunk in the list, or NULL for none. */
  chunk_t *tail; /**< Last chunk in the list, or NULL for none. */
};

/** Collapse data from the first N chunks from <b>buf</b> into buf->head,
 * growing it as necessary, until buf->head has the first <b>bytes</b> bytes
 * of data from the buffer, or until buf->head has all the data in <b>buf</b>.
 *
 * If <b>nulterminate</b> is true, ensure that there is a 0 byte in
 * buf->head->mem right after all the data. */
static void
buf_pullup(buf_t *buf, size_t bytes, int nulterminate)
{
  chunk_t *dest, *src;
  size_t capacity;
  if (!buf->head)
    return;

  check();
  if (buf->datalen < bytes)
    bytes = buf->datalen;

  if (nulterminate) {
    capacity = bytes + 1;
    if (buf->head->datalen >= bytes && CHUNK_REMAINING_CAPACITY(buf->head)) {
      *CHUNK_WRITE_PTR(buf->head) = '\0';
      return;
    }
  } else {
    capacity = bytes;
    if (buf->head->datalen >= bytes)
      return;
  }

  if (buf->head->memlen >= capacity) {
    /* We don't need to grow the first chunk, but we might need to repack it.*/
    if (CHUNK_REMAINING_CAPACITY(buf->head) < capacity-buf->datalen)
      chunk_repack(buf->head);
    tor_assert(CHUNK_REMAINING_CAPACITY(buf->head) >= capacity-buf->datalen);
  } else {
    chunk_t *newhead;
    size_t newsize;
    /* We need to grow the chunk. */
    chunk_repack(buf->head);
    newsize = CHUNK_SIZE_WITH_ALLOC(preferred_chunk_size(capacity));
    newhead = chunk_grow(buf->head, newsize);
    tor_assert(newhead->memlen >= capacity);
    if (newhead != buf->head) {
      if (buf->tail == buf->head)
        buf->tail = newhead;
      buf->head = newhead;
    }
  }

  dest = buf->head;
  while (dest->datalen < bytes) {
    size_t n = bytes - dest->datalen;
    src = dest->next;
    tor_assert(src);
    if (n > src->datalen) {
      memcpy(CHUNK_WRITE_PTR(dest), src->data, src->datalen);
      dest->datalen += src->datalen;
      dest->next = src->next;
      if (buf->tail == src)
        buf->tail = dest;
      chunk_free_unchecked(src);
    } else {
      memcpy(CHUNK_WRITE_PTR(dest), src->data, n);
      dest->datalen += n;
      src->data += n;
      src->datalen -= n;
      tor_assert(dest->datalen == bytes);
    }
  }

  if (nulterminate) {
    tor_assert(CHUNK_REMAINING_CAPACITY(buf->head));
    *CHUNK_WRITE_PTR(buf->head) = '\0';
  }

  check();
}

/** Resize buf so it won't hold extra memory that we haven't been
 * using lately.
 */
void
buf_shrink(buf_t *buf)
{
  (void)buf;
}

/** Remove the first <b>n</b> bytes from buf. */
static INLINE void
buf_remove_from_front(buf_t *buf, size_t n)
{
  tor_assert(buf->datalen >= n);
  while (n) {
    tor_assert(buf->head);
    if (buf->head->datalen > n) {
      buf->head->datalen -= n;
      buf->head->data += n;
      buf->datalen -= n;
      return;
    } else {
      chunk_t *victim = buf->head;
      n -= victim->datalen;
      buf->datalen -= victim->datalen;
      buf->head = victim->next;
      if (buf->tail == victim)
        buf->tail = NULL;
      chunk_free_unchecked(victim);
    }
  }
  check();
}

/** Create and return a new buf with default chunk capacity <b>size</b>.
 */
buf_t *
buf_new_with_capacity(size_t size)
{
  buf_t *b = buf_new();
  b->default_chunk_size = preferred_chunk_size(size);
  return b;
}

/** Allocate and return a new buffer with default capacity. */
buf_t *
buf_new(void)
{
  buf_t *buf = tor_malloc_zero(sizeof(buf_t));
  buf->magic = BUFFER_MAGIC;
  buf->default_chunk_size = 4096;
  return buf;
}

/** Remove all data from <b>buf</b>. */
void
buf_clear(buf_t *buf)
{
  chunk_t *chunk, *next;
  buf->datalen = 0;
  for (chunk = buf->head; chunk; chunk = next) {
    next = chunk->next;
    chunk_free_unchecked(chunk);
  }
  buf->head = buf->tail = NULL;
}

/** Return the number of bytes stored in <b>buf</b> */
size_t
buf_datalen(const buf_t *buf)
{
  return buf->datalen;
}

/** Return the total length of all chunks used in <b>buf</b>. */
size_t
buf_allocation(const buf_t *buf)
{
  size_t total = 0;
  const chunk_t *chunk;
  for (chunk = buf->head; chunk; chunk = chunk->next) {
    total += chunk->memlen;
  }
  return total;
}

/** Return the number of bytes that can be added to <b>buf</b> without
 * performing any additional allocation. */
size_t
buf_slack(const buf_t *buf)
{
  if (!buf->tail)
    return 0;
  else
    return CHUNK_REMAINING_CAPACITY(buf->tail);
}

/** Release storage held by <b>buf</b>. */
void
buf_free(buf_t *buf)
{
  if (!buf)
    return;

  buf_clear(buf);
  buf->magic = 0xdeadbeef;
  tor_free(buf);
}

/** Append a new chunk with enough capacity to hold <b>capacity</b> bytes to
 * the tail of <b>buf</b>.  If <b>capped</b>, don't allocate a chunk bigger
 * than MAX_CHUNK_ALLOC. */
static chunk_t *
buf_add_chunk_with_capacity(buf_t *buf, size_t capacity, int capped)
{
  chunk_t *chunk;
  if (CHUNK_ALLOC_SIZE(capacity) < buf->default_chunk_size) {
    chunk = chunk_new_with_alloc_size(buf->default_chunk_size);
  } else if (capped && CHUNK_ALLOC_SIZE(capacity) > MAX_CHUNK_ALLOC) {
    chunk = chunk_new_with_alloc_size(MAX_CHUNK_ALLOC);
  } else {
    chunk = chunk_new_with_alloc_size(preferred_chunk_size(capacity));
  }
  if (buf->tail) {
    tor_assert(buf->head);
    buf->tail->next = chunk;
    buf->tail = chunk;
  } else {
    tor_assert(!buf->head);
    buf->head = buf->tail = chunk;
  }
  check();
  return chunk;
}

/** Read up to <b>at_most</b> bytes from the socket <b>fd</b> into
 * <b>chunk</b> (which must be on <b>buf</b>). If we get an EOF, set
 * *<b>reached_eof</b> to 1.  Return -1 on error, 0 on eof or blocking,
 * and the number of bytes read otherwise. */
static INLINE int
read_to_chunk(buf_t *buf, chunk_t *chunk, tor_socket_t fd, size_t at_most,
              int *reached_eof, int *socket_error)
{
  ssize_t read_result;
  if (at_most > CHUNK_REMAINING_CAPACITY(chunk))
    at_most = CHUNK_REMAINING_CAPACITY(chunk);
  read_result = tor_socket_recv(fd, CHUNK_WRITE_PTR(chunk), at_most, 0);

  if (read_result < 0) {
    int e = tor_socket_errno(fd);
    if (!ERRNO_IS_EAGAIN(e)) { /* it's a real error */
#ifdef MS_WINDOWS
      if (e == WSAENOBUFS)
        log_warn(LD_NET,"recv() failed: WSAENOBUFS. Not enough ram?");
#endif
      *socket_error = e;
      return -1;
    }
    return 0; /* would block. */
  } else if (read_result == 0) {
    log_debug(LD_NET,"Encountered eof on fd %d", (int)fd);
    *reached_eof = 1;
    return 0;
  } else { /* actually got bytes. */
    buf->datalen += read_result;
    chunk->datalen += read_result;
    log_debug(LD_NET,"Read %ld bytes. %d on inbuf.", (long)read_result,
              (int)buf->datalen);
    tor_assert(read_result < INT_MAX);
    return (int)read_result;
  }
}

/** As read_to_chunk(), but return (negative) error code on error, blocking,
 * or TLS, and the number of bytes read otherwise. */
static INLINE int
read_to_chunk_tls(buf_t *buf, chunk_t *chunk, tor_tls_t *tls,
                  size_t at_most)
{
  int read_result;

  tor_assert(CHUNK_REMAINING_CAPACITY(chunk) >= at_most);
  read_result = tor_tls_read(tls, CHUNK_WRITE_PTR(chunk), at_most);
  if (read_result < 0)
    return read_result;
  buf->datalen += read_result;
  chunk->datalen += read_result;
  return read_result;
}

/** Read from socket <b>s</b>, writing onto end of <b>buf</b>.  Read at most
 * <b>at_most</b> bytes, growing the buffer as necessary.  If recv() returns 0
 * (because of EOF), set *<b>reached_eof</b> to 1 and return 0. Return -1 on
 * error; else return the number of bytes read.
 */
/* XXXX023 indicate "read blocked" somehow? */
int
read_to_buf(tor_socket_t s, size_t at_most, buf_t *buf, int *reached_eof,
            int *socket_error)
{
  /* XXXX023 It's stupid to overload the return values for these functions:
   * "error status" and "number of bytes read" are not mutually exclusive.
   */
  int r = 0;
  size_t total_read = 0;

  check();
  tor_assert(reached_eof);
  tor_assert(s >= 0);

  while (at_most > total_read) {
    size_t readlen = at_most - total_read;
    chunk_t *chunk;
    if (!buf->tail || CHUNK_REMAINING_CAPACITY(buf->tail) < MIN_READ_LEN) {
      chunk = buf_add_chunk_with_capacity(buf, at_most, 1);
      if (readlen > chunk->memlen)
        readlen = chunk->memlen;
    } else {
      size_t cap = CHUNK_REMAINING_CAPACITY(buf->tail);
      chunk = buf->tail;
      if (cap < readlen)
        readlen = cap;
    }

    r = read_to_chunk(buf, chunk, s, readlen, reached_eof, socket_error);
    check();
    if (r < 0)
      return r; /* Error */
    tor_assert(total_read+r < INT_MAX);
    total_read += r;
    if ((size_t)r < readlen) { /* eof, block, or no more to read. */
      break;
    }
  }
  return (int)total_read;
}

/** As read_to_buf, but reads from a TLS connection, and returns a TLS
 * status value rather than the number of bytes read.
 *
 * Using TLS on OR connections complicates matters in two ways.
 *
 * First, a TLS stream has its own read buffer independent of the
 * connection's read buffer.  (TLS needs to read an entire frame from
 * the network before it can decrypt any data.  Thus, trying to read 1
 * byte from TLS can require that several KB be read from the network
 * and decrypted.  The extra data is stored in TLS's decrypt buffer.)
 * Because the data hasn't been read by Tor (it's still inside the TLS),
 * this means that sometimes a connection "has stuff to read" even when
 * poll() didn't return POLLIN. The tor_tls_get_pending_bytes function is
 * used in connection.c to detect TLS objects with non-empty internal
 * buffers and read from them again.
 *
 * Second, the TLS stream's events do not correspond directly to network
 * events: sometimes, before a TLS stream can read, the network must be
 * ready to write -- or vice versa.
 */
int
read_to_buf_tls(tor_tls_t *tls, size_t at_most, buf_t *buf)
{
  int r = 0;
  size_t total_read = 0;
  check();

  while (at_most > total_read) {
    size_t readlen = at_most - total_read;
    chunk_t *chunk;
    if (!buf->tail || CHUNK_REMAINING_CAPACITY(buf->tail) < MIN_READ_LEN) {
      chunk = buf_add_chunk_with_capacity(buf, at_most, 1);
      if (readlen > chunk->memlen)
        readlen = chunk->memlen;
    } else {
      size_t cap = CHUNK_REMAINING_CAPACITY(buf->tail);
      chunk = buf->tail;
      if (cap < readlen)
        readlen = cap;
    }

    r = read_to_chunk_tls(buf, chunk, tls, readlen);
    check();
    if (r < 0)
      return r; /* Error */
    tor_assert(total_read+r < INT_MAX);
     total_read += r;
    if ((size_t)r < readlen) /* eof, block, or no more to read. */
      break;
  }
  return (int)total_read;
}

/** Helper for flush_buf(): try to write <b>sz</b> bytes from chunk
 * <b>chunk</b> of buffer <b>buf</b> onto socket <b>s</b>.  On success, deduct
 * the bytes written from *<b>buf_flushlen</b>.  Return the number of bytes
 * written on success, 0 on blocking, -1 on failure.
 */
static INLINE int
flush_chunk(tor_socket_t s, buf_t *buf, chunk_t *chunk, size_t sz,
            size_t *buf_flushlen)
{
  ssize_t write_result;

  if (sz > chunk->datalen)
    sz = chunk->datalen;
  write_result = tor_socket_send(s, chunk->data, sz, 0);

  if (write_result < 0) {
    int e = tor_socket_errno(s);
    if (!ERRNO_IS_EAGAIN(e)) { /* it's a real error */
#ifdef MS_WINDOWS
      if (e == WSAENOBUFS)
        log_warn(LD_NET,"write() failed: WSAENOBUFS. Not enough ram?");
#endif
      return -1;
    }
    log_debug(LD_NET,"write() would block, returning.");
    return 0;
  } else {
    *buf_flushlen -= write_result;
    buf_remove_from_front(buf, write_result);
    tor_assert(write_result < INT_MAX);
    return (int)write_result;
  }
}

/** Helper for flush_buf_tls(): try to write <b>sz</b> bytes from chunk
 * <b>chunk</b> of buffer <b>buf</b> onto socket <b>s</b>.  (Tries to write
 * more if there is a forced pending write size.)  On success, deduct the
 * bytes written from *<b>buf_flushlen</b>.  Return the number of bytes
 * written on success, and a TOR_TLS error code on failure or blocking.
 */
static INLINE int
flush_chunk_tls(tor_tls_t *tls, buf_t *buf, chunk_t *chunk,
                size_t sz, size_t *buf_flushlen)
{
  int r;
  size_t forced;
  char *data;

  forced = tor_tls_get_forced_write_size(tls);
  if (forced > sz)
    sz = forced;
  if (chunk) {
    data = chunk->data;
    tor_assert(sz <= chunk->datalen);
  } else {
    data = NULL;
    tor_assert(sz == 0);
  }
  r = tor_tls_write(tls, data, sz);
  if (r < 0)
    return r;
  if (*buf_flushlen > (size_t)r)
    *buf_flushlen -= r;
  else
    *buf_flushlen = 0;
  buf_remove_from_front(buf, r);
  log_debug(LD_NET,"flushed %d bytes, %d ready to flush, %d remain.",
            r,(int)*buf_flushlen,(int)buf->datalen);
  return r;
}

/** Write data from <b>buf</b> to the socket <b>s</b>.  Write at most
 * <b>sz</b> bytes, decrement *<b>buf_flushlen</b> by
 * the number of bytes actually written, and remove the written bytes
 * from the buffer.  Return the number of bytes written on success,
 * -1 on failure.  Return 0 if write() would block.
 */
int
flush_buf(tor_socket_t s, buf_t *buf, size_t sz, size_t *buf_flushlen)
{
  /* XXXX023 It's stupid to overload the return values for these functions:
   * "error status" and "number of bytes flushed" are not mutually exclusive.
   */
  int r;
  size_t flushed = 0;
  tor_assert(buf_flushlen);
  tor_assert(s >= 0);
  tor_assert(*buf_flushlen <= buf->datalen);
  tor_assert(sz <= *buf_flushlen);

  check();
  while (sz) {
    size_t flushlen0;
    tor_assert(buf->head);
    if (buf->head->datalen >= sz)
      flushlen0 = sz;
    else
      flushlen0 = buf->head->datalen;

    r = flush_chunk(s, buf, buf->head, flushlen0, buf_flushlen);
    check();
    if (r < 0)
      return r;
    flushed += r;
    sz -= r;
    if (r == 0 || (size_t)r < flushlen0) /* can't flush any more now. */
      break;
  }
  tor_assert(flushed < INT_MAX);
  return (int)flushed;
}

/** As flush_buf(), but writes data to a TLS connection.  Can write more than
 * <b>flushlen</b> bytes.
 */
int
flush_buf_tls(tor_tls_t *tls, buf_t *buf, size_t flushlen,
              size_t *buf_flushlen)
{
  int r;
  size_t flushed = 0;
  ssize_t sz;
  tor_assert(buf_flushlen);
  tor_assert(*buf_flushlen <= buf->datalen);
  tor_assert(flushlen <= *buf_flushlen);
  sz = (ssize_t) flushlen;

  /* we want to let tls write even if flushlen is zero, because it might
   * have a partial record pending */
  check_no_tls_errors();

  check();
  do {
    size_t flushlen0;
    if (buf->head) {
      if ((ssize_t)buf->head->datalen >= sz)
        flushlen0 = sz;
      else
        flushlen0 = buf->head->datalen;
    } else {
      flushlen0 = 0;
    }

    r = flush_chunk_tls(tls, buf, buf->head, flushlen0, buf_flushlen);
    check();
    if (r < 0)
      return r;
    flushed += r;
    sz -= r;
    if (r == 0) /* Can't flush any more now. */
      break;
  } while (sz > 0);
  tor_assert(flushed < INT_MAX);
  return (int)flushed;
}

/** Append <b>string_len</b> bytes from <b>string</b> to the end of
 * <b>buf</b>.
 *
 * Return the new length of the buffer on success, -1 on failure.
 */
int
write_to_buf(const char *string, size_t string_len, buf_t *buf)
{
  if (!string_len)
    return (int)buf->datalen;
  check();

  while (string_len) {
    size_t copy;
    if (!buf->tail || !CHUNK_REMAINING_CAPACITY(buf->tail))
      buf_add_chunk_with_capacity(buf, string_len, 1);

    copy = CHUNK_REMAINING_CAPACITY(buf->tail);
    if (copy > string_len)
      copy = string_len;
    memcpy(CHUNK_WRITE_PTR(buf->tail), string, copy);
    string_len -= copy;
    string += copy;
    buf->datalen += copy;
    buf->tail->datalen += copy;
  }

  check();
  tor_assert(buf->datalen < INT_MAX);
  return (int)buf->datalen;
}

/** Helper: copy the first <b>string_len</b> bytes from <b>buf</b>
 * onto <b>string</b>.
 */
static INLINE void
peek_from_buf(char *string, size_t string_len, const buf_t *buf)
{
  chunk_t *chunk;

  tor_assert(string);
  /* make sure we don't ask for too much */
  tor_assert(string_len <= buf->datalen);
  /* assert_buf_ok(buf); */

  chunk = buf->head;
  while (string_len) {
    size_t copy = string_len;
    tor_assert(chunk);
    if (chunk->datalen < copy)
      copy = chunk->datalen;
    memcpy(string, chunk->data, copy);
    string_len -= copy;
    string += copy;
    chunk = chunk->next;
  }
}

/** Remove <b>string_len</b> bytes from the front of <b>buf</b>, and store
 * them into <b>string</b>.  Return the new buffer size.  <b>string_len</b>
 * must be \<= the number of bytes on the buffer.
 */
int
fetch_from_buf(char *string, size_t string_len, buf_t *buf)
{
  /* There must be string_len bytes in buf; write them onto string,
   * then memmove buf back (that is, remove them from buf).
   *
   * Return the number of bytes still on the buffer. */

  check();
  peek_from_buf(string, string_len, buf);
  buf_remove_from_front(buf, string_len);
  check();
  tor_assert(buf->datalen < INT_MAX);
  return (int)buf->datalen;
}

/** Check <b>buf</b> for a variable-length cell according to the rules of link
 * protocol version <b>linkproto</b>.  If one is found, pull it off the buffer
 * and assign a newly allocated var_cell_t to *<b>out</b>, and return 1.
 * Return 0 if whatever is on the start of buf_t is not a variable-length
 * cell.  Return 1 and set *<b>out</b> to NULL if there seems to be the start
 * of a variable-length cell on <b>buf</b>, but the whole thing isn't there
 * yet. */
int
fetch_var_cell_from_buf(buf_t *buf, var_cell_t **out, int linkproto)
{
  char hdr[VAR_CELL_HEADER_SIZE];
  var_cell_t *result;
  uint8_t command;
  uint16_t length;
  /* If linkproto is unknown (0) or v2 (2), variable-length cells work as
   * implemented here. If it's 1, there are no variable-length cells.  Tor
   * does not support other versions right now, and so can't negotiate them.
   */
  if (linkproto == 1)
    return 0;
  check();
  *out = NULL;
  if (buf->datalen < VAR_CELL_HEADER_SIZE)
    return 0;
  peek_from_buf(hdr, sizeof(hdr), buf);

  command = get_uint8(hdr+2);
  if (!(CELL_COMMAND_IS_VAR_LENGTH(command)))
    return 0;

  length = ntohs(get_uint16(hdr+3));
  if (buf->datalen < (size_t)(VAR_CELL_HEADER_SIZE+length))
    return 1;
  result = var_cell_new(length);
  result->command = command;
  result->circ_id = ntohs(get_uint16(hdr));

  buf_remove_from_front(buf, VAR_CELL_HEADER_SIZE);
  peek_from_buf((char*) result->payload, length, buf);
  buf_remove_from_front(buf, length);
  check();

  *out = result;
  return 1;
}

#ifdef USE_BUFFEREVENTS
/** Try to read <b>n</b> bytes from <b>buf</b> at <b>pos</b> (which may be
 * NULL for the start of the buffer), copying the data only if necessary.  Set
 * *<b>data</b> to a pointer to the desired bytes.  Set <b>free_out</b> to 1
 * if we needed to malloc *<b>data</b> because the original bytes were
 * noncontiguous; 0 otherwise.  Return the number of bytes actually available
 * at <b>data</b>.
 */
static ssize_t
inspect_evbuffer(struct evbuffer *buf, char **data, size_t n, int *free_out,
                 struct evbuffer_ptr *pos)
{
  int n_vecs, i;

  if (evbuffer_get_length(buf) < n)
    n = evbuffer_get_length(buf);
  if (n == 0)
    return 0;
  n_vecs = evbuffer_peek(buf, n, pos, NULL, 0);
  tor_assert(n_vecs > 0);
  if (n_vecs == 1) {
    struct evbuffer_iovec v;
    i = evbuffer_peek(buf, n, pos, &v, 1);
    tor_assert(i == 1);
    *data = v.iov_base;
    *free_out = 0;
    return v.iov_len;
  } else {
    struct evbuffer_iovec *vecs =
      tor_malloc(sizeof(struct evbuffer_iovec)*n_vecs);
    size_t copied = 0;
    i = evbuffer_peek(buf, n, NULL, vecs, n_vecs);
    tor_assert(i == n_vecs);
    *data = tor_malloc(n);
    for (i=0; i < n_vecs; ++i) {
      size_t copy = n - copied;
      if (copy > vecs[i].iov_len)
        copy = vecs[i].iov_len;
      tor_assert(copied+copy <= n);
      memcpy(data+copied, vecs[i].iov_base, copy);
      copied += copy;
    }
    *free_out = 1;
    return copied;
  }
}

/** As fetch_var_cell_from_buf, buf works on an evbuffer. */
int
fetch_var_cell_from_evbuffer(struct evbuffer *buf, var_cell_t **out,
                             int linkproto)
{
  char *hdr = NULL;
  int free_hdr = 0;
  size_t n;
  size_t buf_len;
  uint8_t command;
  uint16_t cell_length;
  var_cell_t *cell;
  int result = 0;
  if (linkproto == 1)
    return 0;

  *out = NULL;
  buf_len = evbuffer_get_length(buf);
  if (buf_len < VAR_CELL_HEADER_SIZE)
    return 0;

  n = inspect_evbuffer(buf, &hdr, VAR_CELL_HEADER_SIZE, &free_hdr, NULL);
  tor_assert(n >= VAR_CELL_HEADER_SIZE);

  command = get_uint8(hdr+2);
  if (!(CELL_COMMAND_IS_VAR_LENGTH(command))) {
    goto done;
  }

  cell_length = ntohs(get_uint16(hdr+3));
  if (buf_len < (size_t)(VAR_CELL_HEADER_SIZE+cell_length)) {
    result = 1; /* Not all here yet. */
    goto done;
  }

  cell = var_cell_new(cell_length);
  cell->command = command;
  cell->circ_id = ntohs(get_uint16(hdr));
  evbuffer_drain(buf, VAR_CELL_HEADER_SIZE);
  evbuffer_remove(buf, cell->payload, cell_length);
  *out = cell;
  result = 1;

 done:
  if (free_hdr && hdr)
    tor_free(hdr);
  return result;
}
#endif

/** Move up to *<b>buf_flushlen</b> bytes from <b>buf_in</b> to
 * <b>buf_out</b>, and modify *<b>buf_flushlen</b> appropriately.
 * Return the number of bytes actually copied.
 */
int
move_buf_to_buf(buf_t *buf_out, buf_t *buf_in, size_t *buf_flushlen)
{
  /* We can do way better here, but this doesn't turn up in any profiles. */
  char b[4096];
  size_t cp, len;
  len = *buf_flushlen;
  if (len > buf_in->datalen)
    len = buf_in->datalen;

  cp = len; /* Remember the number of bytes we intend to copy. */
  tor_assert(cp < INT_MAX);
  while (len) {
    /* This isn't the most efficient implementation one could imagine, since
     * it does two copies instead of 1, but I kinda doubt that this will be
     * critical path. */
    size_t n = len > sizeof(b) ? sizeof(b) : len;
    fetch_from_buf(b, n, buf_in);
    write_to_buf(b, n, buf_out);
    len -= n;
  }
  *buf_flushlen -= cp;
  return (int)cp;
}

/** Internal structure: represents a position in a buffer. */
typedef struct buf_pos_t {
  const chunk_t *chunk; /**< Which chunk are we pointing to? */
  int pos;/**< Which character inside the chunk's data are we pointing to? */
  size_t chunk_pos; /**< Total length of all previous chunks. */
} buf_pos_t;

/** Initialize <b>out</b> to point to the first character of <b>buf</b>.*/
static void
buf_pos_init(const buf_t *buf, buf_pos_t *out)
{
  out->chunk = buf->head;
  out->pos = 0;
  out->chunk_pos = 0;
}

/** Advance <b>out</b> to the first appearance of <b>ch</b> at the current
 * position of <b>out</b>, or later.  Return -1 if no instances are found;
 * otherwise returns the absolute position of the character. */
static off_t
buf_find_pos_of_char(char ch, buf_pos_t *out)
{
  const chunk_t *chunk;
  int pos;
  tor_assert(out);
  if (out->chunk) {
    if (out->chunk->datalen) {
      tor_assert(out->pos < (off_t)out->chunk->datalen);
    } else {
      tor_assert(out->pos == 0);
    }
  }
  pos = out->pos;
  for (chunk = out->chunk; chunk; chunk = chunk->next) {
    char *cp = memchr(chunk->data+pos, ch, chunk->datalen - pos);
    if (cp) {
      out->chunk = chunk;
      tor_assert(cp - chunk->data < INT_MAX);
      out->pos = (int)(cp - chunk->data);
      return out->chunk_pos + out->pos;
    } else {
      out->chunk_pos += chunk->datalen;
      pos = 0;
    }
  }
  return -1;
}

/** Advance <b>pos</b> by a single character, if there are any more characters
 * in the buffer.  Returns 0 on success, -1 on failure. */
static INLINE int
buf_pos_inc(buf_pos_t *pos)
{
  ++pos->pos;
  if (pos->pos == (off_t)pos->chunk->datalen) {
    if (!pos->chunk->next)
      return -1;
    pos->chunk_pos += pos->chunk->datalen;
    pos->chunk = pos->chunk->next;
    pos->pos = 0;
  }
  return 0;
}

/** Return true iff the <b>n</b>-character string in <b>s</b> appears
 * (verbatim) at <b>pos</b>. */
static int
buf_matches_at_pos(const buf_pos_t *pos, const char *s, size_t n)
{
  buf_pos_t p;
  if (!n)
    return 1;

  memcpy(&p, pos, sizeof(p));

  while (1) {
    char ch = p.chunk->data[p.pos];
    if (ch != *s)
      return 0;
    ++s;
    /* If we're out of characters that don't match, we match.  Check this
     * _before_ we test incrementing pos, in case we're at the end of the
     * string. */
    if (--n == 0)
      return 1;
    if (buf_pos_inc(&p)<0)
      return 0;
  }
}

/** Return the first position in <b>buf</b> at which the <b>n</b>-character
 * string <b>s</b> occurs, or -1 if it does not occur. */
/*private*/ int
buf_find_string_offset(const buf_t *buf, const char *s, size_t n)
{
  buf_pos_t pos;
  buf_pos_init(buf, &pos);
  while (buf_find_pos_of_char(*s, &pos) >= 0) {
    if (buf_matches_at_pos(&pos, s, n)) {
      tor_assert(pos.chunk_pos + pos.pos < INT_MAX);
      return (int)(pos.chunk_pos + pos.pos);
    } else {
      if (buf_pos_inc(&pos)<0)
        return -1;
    }
  }
  return -1;
}

/** There is a (possibly incomplete) http statement on <b>buf</b>, of the
 * form "\%s\\r\\n\\r\\n\%s", headers, body. (body may contain NULs.)
 * If a) the headers include a Content-Length field and all bytes in
 * the body are present, or b) there's no Content-Length field and
 * all headers are present, then:
 *
 *  - strdup headers into <b>*headers_out</b>, and NUL-terminate it.
 *  - memdup body into <b>*body_out</b>, and NUL-terminate it.
 *  - Then remove them from <b>buf</b>, and return 1.
 *
 *  - If headers or body is NULL, discard that part of the buf.
 *  - If a headers or body doesn't fit in the arg, return -1.
 *  (We ensure that the headers or body don't exceed max len,
 *   _even if_ we're planning to discard them.)
 *  - If force_complete is true, then succeed even if not all of the
 *    content has arrived.
 *
 * Else, change nothing and return 0.
 */
int
fetch_from_buf_http(buf_t *buf,
                    char **headers_out, size_t max_headerlen,
                    char **body_out, size_t *body_used, size_t max_bodylen,
                    int force_complete)
{
  char *headers, *p;
  size_t headerlen, bodylen, contentlen;
  int crlf_offset;

  check();
  if (!buf->head)
    return 0;

  crlf_offset = buf_find_string_offset(buf, "\r\n\r\n", 4);
  if (crlf_offset > (int)max_headerlen ||
      (crlf_offset < 0 && buf->datalen > max_headerlen)) {
    log_debug(LD_HTTP,"headers too long.");
    return -1;
  } else if (crlf_offset < 0) {
    log_debug(LD_HTTP,"headers not all here yet.");
    return 0;
  }
  /* Okay, we have a full header.  Make sure it all appears in the first
   * chunk. */
  if ((int)buf->head->datalen < crlf_offset + 4)
    buf_pullup(buf, crlf_offset+4, 0);
  headerlen = crlf_offset + 4;

  headers = buf->head->data;
  bodylen = buf->datalen - headerlen;
  log_debug(LD_HTTP,"headerlen %d, bodylen %d.", (int)headerlen, (int)bodylen);

  if (max_headerlen <= headerlen) {
    log_warn(LD_HTTP,"headerlen %d larger than %d. Failing.",
             (int)headerlen, (int)max_headerlen-1);
    return -1;
  }
  if (max_bodylen <= bodylen) {
    log_warn(LD_HTTP,"bodylen %d larger than %d. Failing.",
             (int)bodylen, (int)max_bodylen-1);
    return -1;
  }

#define CONTENT_LENGTH "\r\nContent-Length: "
  p = (char*) tor_memstr(headers, headerlen, CONTENT_LENGTH);
  if (p) {
    int i;
    i = atoi(p+strlen(CONTENT_LENGTH));
    if (i < 0) {
      log_warn(LD_PROTOCOL, "Content-Length is less than zero; it looks like "
               "someone is trying to crash us.");
      return -1;
    }
    contentlen = i;
    /* if content-length is malformed, then our body length is 0. fine. */
    log_debug(LD_HTTP,"Got a contentlen of %d.",(int)contentlen);
    if (bodylen < contentlen) {
      if (!force_complete) {
        log_debug(LD_HTTP,"body not all here yet.");
        return 0; /* not all there yet */
      }
    }
    if (bodylen > contentlen) {
      bodylen = contentlen;
      log_debug(LD_HTTP,"bodylen reduced to %d.",(int)bodylen);
    }
  }
  /* all happy. copy into the appropriate places, and return 1 */
  if (headers_out) {
    *headers_out = tor_malloc(headerlen+1);
    fetch_from_buf(*headers_out, headerlen, buf);
    (*headers_out)[headerlen] = 0; /* NUL terminate it */
  }
  if (body_out) {
    tor_assert(body_used);
    *body_used = bodylen;
    *body_out = tor_malloc(bodylen+1);
    fetch_from_buf(*body_out, bodylen, buf);
    (*body_out)[bodylen] = 0; /* NUL terminate it */
  }
  check();
  return 1;
}

#ifdef USE_BUFFEREVENTS
/** As fetch_from_buf_http, buf works on an evbuffer. */
int
fetch_from_evbuffer_http(struct evbuffer *buf,
                    char **headers_out, size_t max_headerlen,
                    char **body_out, size_t *body_used, size_t max_bodylen,
                    int force_complete)
{
  struct evbuffer_ptr crlf, content_length;
  size_t headerlen, bodylen, contentlen;

  /* Find the first \r\n\r\n in the buffer */
  crlf = evbuffer_search(buf, "\r\n\r\n", 4, NULL);
  if (crlf.pos < 0) {
    /* We didn't find one. */
    if (evbuffer_get_length(buf) > max_headerlen)
      return -1; /* Headers too long. */
    return 0; /* Headers not here yet. */
  } else if (crlf.pos > (int)max_headerlen) {
    return -1; /* Headers too long. */
  }

  headerlen = crlf.pos + 4;  /* Skip over the \r\n\r\n */
  bodylen = evbuffer_get_length(buf) - headerlen;
  if (bodylen > max_bodylen)
    return -1; /* body too long */

  /* Look for the first occurrence of CONTENT_LENGTH insize buf before the
   * crlfcrlf */
  content_length = evbuffer_search_range(buf, CONTENT_LENGTH,
                                         strlen(CONTENT_LENGTH), NULL, &crlf);

  if (content_length.pos >= 0) {
    /* We found a content_length: parse it and figure out if the body is here
     * yet. */
    struct evbuffer_ptr eol;
    char *data = NULL;
    int free_data = 0;
    int n, i;
    n = evbuffer_ptr_set(buf, &content_length, strlen(CONTENT_LENGTH),
                         EVBUFFER_PTR_ADD);
    tor_assert(n == 0);
    eol = evbuffer_search_eol(buf, &content_length, NULL, EVBUFFER_EOL_CRLF);
    tor_assert(eol.pos > content_length.pos);
    tor_assert(eol.pos <= crlf.pos);
    inspect_evbuffer(buf, &data, eol.pos - content_length.pos, &free_data,
                         &content_length);

    i = atoi(data);
    if (free_data)
      tor_free(data);
    if (i < 0) {
      log_warn(LD_PROTOCOL, "Content-Length is less than zero; it looks like "
               "someone is trying to crash us.");
      return -1;
    }
    contentlen = i;
    /* if content-length is malformed, then our body length is 0. fine. */
    log_debug(LD_HTTP,"Got a contentlen of %d.",(int)contentlen);
    if (bodylen < contentlen) {
      if (!force_complete) {
        log_debug(LD_HTTP,"body not all here yet.");
        return 0; /* not all there yet */
      }
    }
    if (bodylen > contentlen) {
      bodylen = contentlen;
      log_debug(LD_HTTP,"bodylen reduced to %d.",(int)bodylen);
    }
  }

  if (headers_out) {
    *headers_out = tor_malloc(headerlen+1);
    evbuffer_remove(buf, *headers_out, headerlen);
    (*headers_out)[headerlen] = '\0';
  }
  if (body_out) {
    tor_assert(headers_out);
    tor_assert(body_used);
    *body_used = bodylen;
    *body_out = tor_malloc(bodylen+1);
    evbuffer_remove(buf, *body_out, bodylen);
    (*body_out)[bodylen] = '\0';
  }
  return 1;
}
#endif

/**
 * Wait this many seconds before warning the user about using SOCKS unsafely
 * again (requires that WarnUnsafeSocks is turned on). */
#define SOCKS_WARN_INTERVAL 5

/** Warn that the user application has made an unsafe socks request using
 * protocol <b>socks_protocol</b> on port <b>port</b>.  Don't warn more than
 * once per SOCKS_WARN_INTERVAL, unless <b>safe_socks</b> is set. */
static void
log_unsafe_socks_warning(int socks_protocol, const char *address,
                         uint16_t port, int safe_socks)
{
  static ratelim_t socks_ratelim = RATELIM_INIT(SOCKS_WARN_INTERVAL);

  const or_options_t *options = get_options();
  char *m = NULL;
  if (! options->WarnUnsafeSocks)
    return;
  if (safe_socks || (m = rate_limit_log(&socks_ratelim, approx_time()))) {
    log_warn(LD_APP,
             "Your application (using socks%d to port %d) is giving "
             "Tor only an IP address. Applications that do DNS resolves "
             "themselves may leak information. Consider using Socks4A "
             "(e.g. via privoxy or socat) instead. For more information, "
             "please see https://wiki.torproject.org/TheOnionRouter/"
             "TorFAQ#SOCKSAndDNS.%s%s",
             socks_protocol,
             (int)port,
             safe_socks ? " Rejecting." : "",
             m ? m : "");
    tor_free(m);
  }
  control_event_client_status(LOG_WARN,
                              "DANGEROUS_SOCKS PROTOCOL=SOCKS%d ADDRESS=%s:%d",
                              socks_protocol, address, (int)port);
}

<<<<<<< HEAD
/** Do not attempt to parse socks messages longer than this.  This value is
 * actually significantly higher than the longest possible socks message. */
#define MAX_SOCKS_MESSAGE_LEN 512
=======
/** Return a new socks_request_t. */
socks_request_t *
socks_request_new(void)
{
  return tor_malloc_zero(sizeof(socks_request_t));
}

/** Free all storage held in the socks_request_t <b>req</b>. */
void
socks_request_free(socks_request_t *req)
{
  if (!req)
    return;
  tor_free(req->username);
  tor_free(req->password);
  memset(req, 0xCC, sizeof(socks_request_t));
  tor_free(req);
}
>>>>>>> 16c5a62a

/** There is a (possibly incomplete) socks handshake on <b>buf</b>, of one
 * of the forms
 *  - socks4: "socksheader username\\0"
 *  - socks4a: "socksheader username\\0 destaddr\\0"
 *  - socks5 phase one: "version #methods methods"
 *  - socks5 phase two: "version command 0 addresstype..."
 * If it's a complete and valid handshake, and destaddr fits in
 *   MAX_SOCKS_ADDR_LEN bytes, then pull the handshake off the buf,
 *   assign to <b>req</b>, and return 1.
 *
 * If it's invalid or too big, return -1.
 *
 * Else it's not all there yet, leave buf alone and return 0.
 *
 * If you want to specify the socks reply, write it into <b>req->reply</b>
 *   and set <b>req->replylen</b>, else leave <b>req->replylen</b> alone.
 *
 * If <b>log_sockstype</b> is non-zero, then do a notice-level log of whether
 * the connection is possibly leaking DNS requests locally or not.
 *
 * If <b>safe_socks</b> is true, then reject unsafe socks protocols.
 *
 * If returning 0 or -1, <b>req->address</b> and <b>req->port</b> are
 * undefined.
 */
int
fetch_from_buf_socks(buf_t *buf, socks_request_t *req,
                     int log_sockstype, int safe_socks)
{
  int res;
  ssize_t n_drain;
  size_t want_length = 128;

  if (buf->datalen < 2) /* version and another byte */
    return 0;

  do {
    n_drain = 0;
    buf_pullup(buf, want_length, 0);
    tor_assert(buf->head && buf->head->datalen >= 2);
    want_length = 0;

    res = parse_socks(buf->head->data, buf->head->datalen, req, log_sockstype,
                      safe_socks, &n_drain, &want_length);

    if (n_drain < 0)
      buf_clear(buf);
    else if (n_drain > 0)
      buf_remove_from_front(buf, n_drain);

  } while (res == 0 && buf->head && want_length < buf->datalen &&
           buf->datalen >= 2);

  return res;
}

#ifdef USE_BUFFEREVENTS
/* As fetch_from_buf_socks(), but targets an evbuffer instead. */
int
fetch_from_evbuffer_socks(struct evbuffer *buf, socks_request_t *req,
                          int log_sockstype, int safe_socks)
{
  char *data;
  ssize_t n_drain;
  size_t datalen, buflen, want_length;
  int res;

  buflen = evbuffer_get_length(buf);
  if (buflen < 2)
    return 0;

  {
    /* See if we can find the socks request in the first chunk of the buffer.
     */
    struct evbuffer_iovec v;
    int i;
    want_length = evbuffer_get_contiguous_space(buf);
    n_drain = 0;
    i = evbuffer_peek(buf, want_length, NULL, &v, 1);
    tor_assert(i == 1);
    data = v.iov_base;
    datalen = v.iov_len;

    res = parse_socks(data, datalen, req, log_sockstype,
                      safe_socks, &n_drain, &want_length);

    if (n_drain < 0)
      evbuffer_drain(buf, evbuffer_get_length(buf));
    else if (n_drain > 0)
      evbuffer_drain(buf, n_drain);

    if (res)
      return res;
  }

  /* Okay, the first chunk of the buffer didn't have a complete socks request.
   * That means that either we don't have a whole socks request at all, or
   * it's gotten split up.  We're going to try passing parse_socks() bigger
   * and bigger chunks until either it says "Okay, I got it", or it says it
   * will need more data than we currently have. */

  /* Loop while we have more data that we haven't given parse_socks() yet. */
  do {
    int free_data = 0;
    const size_t last_wanted = want_length;
    n_drain = 0;
    data = NULL;
    datalen = inspect_evbuffer(buf, &data, want_length, &free_data, NULL);

    want_length = 0;
    res = parse_socks(data, datalen, req, log_sockstype,
                      safe_socks, &n_drain, &want_length);

    if (free_data)
      tor_free(data);

    if (n_drain < 0)
      evbuffer_drain(buf, evbuffer_get_length(buf));
    else if (n_drain > 0)
      evbuffer_drain(buf, n_drain);

    if (res == 0 && n_drain == 0 && want_length <= last_wanted) {
      /* If we drained nothing, and we didn't ask for more than last time,
       * we're stuck in a loop. That's bad. It shouldn't be possible, but
       * let's make sure. */
      log_warn(LD_BUG, "We seem to be caught in a parse loop; breaking out");
      break;
    }

    buflen = evbuffer_get_length(buf);
  } while (res == 0 && want_length <= buflen && buflen >= 2);

  return res;
}
#endif

/** Implementation helper to implement fetch_from_*_socks.  Instead of looking
 * at a buffer's contents, we look at the <b>datalen</b> bytes of data in
 * <b>data</b>. Instead of removing data from the buffer, we set
 * <b>drain_out</b> to the amount of data that should be removed (or -1 if the
 * buffer should be cleared).  Instead of pulling more data into the first
 * chunk of the buffer, we set *<b>want_length_out</b> to the number of bytes
 * we'd like to see in the input buffer, if they're available. */
static int
parse_socks(const char *data, size_t datalen, socks_request_t *req,
            int log_sockstype, int safe_socks, ssize_t *drain_out,
            size_t *want_length_out)
{
  unsigned int len;
  char tmpbuf[TOR_ADDR_BUF_LEN+1];
  tor_addr_t destaddr;
  uint32_t destip;
  uint8_t socksver;
  char *next, *startaddr;
  unsigned char usernamelen, passlen;
  struct in_addr in;

  if (datalen < 2) {
    /* We always need at least 2 bytes. */
    *want_length_out = 2;
    return 0;
  }

  if (req->socks_version == 5 && !req->got_auth) {
    /* See if we have received authentication.  Strictly speaking, we should
       also check whether we actually negotiated username/password
       authentication.  But some broken clients will send us authentication
       even if we negotiated SOCKS_NO_AUTH. */
    if (*data == 1) { /* username/pass version 1 */
      /* Format is: authversion [1 byte] == 1
                    usernamelen [1 byte]
                    username    [usernamelen bytes]
                    passlen     [1 byte]
                    password    [passlen bytes] */
      usernamelen = (unsigned char)*(data + 1);
      if (datalen < 2u + usernamelen + 1u) {
        *want_length_out = 2u + usernamelen + 1u;
        return 0;
      }
      passlen = (unsigned char)*(data + 2u + usernamelen);
      if (datalen < 2u + usernamelen + 1u + passlen) {
        *want_length_out = 2u + usernamelen + 1u + passlen;
        return 0;
      }
      req->replylen = 2; /* 2 bytes of response */
      req->reply[0] = 5;
      req->reply[1] = 0; /* authentication successful */
      log_debug(LD_APP,
               "socks5: Accepted username/password without checking.");
      if (usernamelen) {
        req->username = tor_memdup(data+2u, usernamelen);
        req->usernamelen = usernamelen;
      }
      if (passlen) {
        req->password = tor_memdup(data+3u+usernamelen, passlen);
        req->passwordlen = passlen;
      }
      *drain_out = 2u + usernamelen + 1u + passlen;
      req->got_auth = 1;
      *want_length_out = 7; /* Minimal socks5 sommand. */
      return 0;
    } else if (req->auth_type == SOCKS_USER_PASS) {
      /* unknown version byte */
      log_warn(LD_APP, "Socks5 username/password version %d not recognized; "
               "rejecting.", (int)*data);
      return -1;
    }
  }

  socksver = *data;

  switch (socksver) { /* which version of socks? */
    case 5: /* socks5 */

      if (req->socks_version != 5) { /* we need to negotiate a method */
        unsigned char nummethods = (unsigned char)*(data+1);
        int r=0;
        tor_assert(!req->socks_version);
        if (datalen < 2u+nummethods) {
          *want_length_out = 2u+nummethods;
          return 0;
        }
        if (!nummethods)
          return -1;
        req->replylen = 2; /* 2 bytes of response */
        req->reply[0] = 5; /* socks5 reply */
        if (memchr(data+2, SOCKS_NO_AUTH, nummethods)) {
          req->reply[1] = SOCKS_NO_AUTH; /* tell client to use "none" auth
                                            method */
          req->socks_version = 5; /* remember we've already negotiated auth */
          log_debug(LD_APP,"socks5: accepted method 0 (no authentication)");
          r=0;
        } else if (memchr(data+2, SOCKS_USER_PASS, nummethods)) {
          req->auth_type = SOCKS_USER_PASS;
          req->reply[1] = SOCKS_USER_PASS; /* tell client to use "user/pass"
                                              auth method */
          req->socks_version = 5; /* remember we've already negotiated auth */
          log_debug(LD_APP,"socks5: accepted method 2 (username/password)");
          r=0;
        } else {
          log_warn(LD_APP,
                    "socks5: offered methods don't include 'no auth' or "
                    "username/password. Rejecting.");
          req->reply[1] = '\xFF'; /* reject all methods */
          r=-1;
        }
        /* Remove packet from buf. Some SOCKS clients will have sent extra
         * junk at this point; let's hope it's an authentication message. */
        *drain_out = 2u + nummethods;

        return r;
      }
      if (req->auth_type != SOCKS_NO_AUTH && !req->got_auth) {
        log_warn(LD_APP,
                 "socks5: negotiated authentication, but none provided");
        return -1;
      }
      /* we know the method; read in the request */
      log_debug(LD_APP,"socks5: checking request");
      if (datalen < 7) {/* basic info plus >=1 for addr plus 2 for port */
        *want_length_out = 7;
        return 0; /* not yet */
      }
      req->command = (unsigned char) *(data+1);
      if (req->command != SOCKS_COMMAND_CONNECT &&
          req->command != SOCKS_COMMAND_RESOLVE &&
          req->command != SOCKS_COMMAND_RESOLVE_PTR) {
        /* not a connect or resolve or a resolve_ptr? we don't support it. */
        log_warn(LD_APP,"socks5: command %d not recognized. Rejecting.",
                 req->command);
        return -1;
      }
      switch (*(data+3)) { /* address type */
        case 1: /* IPv4 address */
        case 4: /* IPv6 address */ {
          const int is_v6 = *(data+3) == 4;
          const unsigned addrlen = is_v6 ? 16 : 4;
          log_debug(LD_APP,"socks5: ipv4 address type");
          if (datalen < 6+addrlen) {/* ip/port there? */
            *want_length_out = 6+addrlen;
            return 0; /* not yet */
          }

          if (is_v6)
            tor_addr_from_ipv6_bytes(&destaddr, data+4);
          else
            tor_addr_from_ipv4n(&destaddr, get_uint32(data+4));

          tor_addr_to_str(tmpbuf, &destaddr, sizeof(tmpbuf), 1);

          if (strlen(tmpbuf)+1 > MAX_SOCKS_ADDR_LEN) {
            log_warn(LD_APP,
                     "socks5 IP takes %d bytes, which doesn't fit in %d. "
                     "Rejecting.",
                     (int)strlen(tmpbuf)+1,(int)MAX_SOCKS_ADDR_LEN);
            return -1;
          }
          strlcpy(req->address,tmpbuf,sizeof(req->address));
          req->port = ntohs(get_uint16(data+4+addrlen));
          *drain_out = 6+addrlen;
          if (req->command != SOCKS_COMMAND_RESOLVE_PTR &&
              !addressmap_have_mapping(req->address,0)) {
            log_unsafe_socks_warning(5, req->address, req->port, safe_socks);
            if (safe_socks)
              return -1;
          }
          return 1;
        }
        case 3: /* fqdn */
          log_debug(LD_APP,"socks5: fqdn address type");
          if (req->command == SOCKS_COMMAND_RESOLVE_PTR) {
            log_warn(LD_APP, "socks5 received RESOLVE_PTR command with "
                     "hostname type. Rejecting.");
            return -1;
          }
          len = (unsigned char)*(data+4);
          if (datalen < 7+len) { /* addr/port there? */
            *want_length_out = 7+len;
            return 0; /* not yet */
          }
          if (len+1 > MAX_SOCKS_ADDR_LEN) {
            log_warn(LD_APP,
                     "socks5 hostname is %d bytes, which doesn't fit in "
                     "%d. Rejecting.", len+1,MAX_SOCKS_ADDR_LEN);
            return -1;
          }
          memcpy(req->address,data+5,len);
          req->address[len] = 0;
          req->port = ntohs(get_uint16(data+5+len));
          *drain_out = 5+len+2;
          if (!tor_strisprint(req->address) || strchr(req->address,'\"')) {
            log_warn(LD_PROTOCOL,
                     "Your application (using socks5 to port %d) gave Tor "
                     "a malformed hostname: %s. Rejecting the connection.",
                     req->port, escaped(req->address));
            return -1;
          }
          if (log_sockstype)
            log_notice(LD_APP,
                  "Your application (using socks5 to port %d) gave "
                  "Tor a hostname, which means Tor will do the DNS resolve "
                  "for you. This is good.", req->port);
          return 1;
        default: /* unsupported */
          log_warn(LD_APP,"socks5: unsupported address type %d. Rejecting.",
                   (int) *(data+3));
          return -1;
      }
      tor_assert(0);
    case 4: { /* socks4 */
      enum {socks4, socks4a} socks4_prot = socks4a;
      const char *authstart, *authend;
      /* http://ss5.sourceforge.net/socks4.protocol.txt */
      /* http://ss5.sourceforge.net/socks4A.protocol.txt */

      req->socks_version = 4;
      if (datalen < SOCKS4_NETWORK_LEN) {/* basic info available? */
        *want_length_out = SOCKS4_NETWORK_LEN;
        return 0; /* not yet */
      }
      // buf_pullup(buf, 1280, 0);
      req->command = (unsigned char) *(data+1);
      if (req->command != SOCKS_COMMAND_CONNECT &&
          req->command != SOCKS_COMMAND_RESOLVE) {
        /* not a connect or resolve? we don't support it. (No resolve_ptr with
         * socks4.) */
        log_warn(LD_APP,"socks4: command %d not recognized. Rejecting.",
                 req->command);
        return -1;
      }

      req->port = ntohs(get_uint16(data+2));
      destip = ntohl(get_uint32(data+4));
      if ((!req->port && req->command!=SOCKS_COMMAND_RESOLVE) || !destip) {
        log_warn(LD_APP,"socks4: Port or DestIP is zero. Rejecting.");
        return -1;
      }
      if (destip >> 8) {
        log_debug(LD_APP,"socks4: destip not in form 0.0.0.x.");
        in.s_addr = htonl(destip);
        tor_inet_ntoa(&in,tmpbuf,sizeof(tmpbuf));
        if (strlen(tmpbuf)+1 > MAX_SOCKS_ADDR_LEN) {
          log_debug(LD_APP,"socks4 addr (%d bytes) too long. Rejecting.",
                    (int)strlen(tmpbuf));
          return -1;
        }
        log_debug(LD_APP,
                  "socks4: successfully read destip (%s)",
                  safe_str_client(tmpbuf));
        socks4_prot = socks4;
      }

      authstart = data + SOCKS4_NETWORK_LEN;
      next = memchr(authstart, 0,
                    datalen-SOCKS4_NETWORK_LEN);
      if (!next) {
        if (datalen >= 1024) {
          log_debug(LD_APP, "Socks4 user name too long; rejecting.");
          return -1;
        }
        log_debug(LD_APP,"socks4: Username not here yet.");
        *want_length_out = datalen+1024; /* More than we need, but safe */
        return 0;
      }
      authend = next;
      tor_assert(next < data+datalen);

      startaddr = NULL;
      if (socks4_prot != socks4a &&
          !addressmap_have_mapping(tmpbuf,0)) {
        log_unsafe_socks_warning(4, tmpbuf, req->port, safe_socks);

        if (safe_socks)
          return -1;
      }
      if (socks4_prot == socks4a) {
        if (next+1 == data+datalen) {
          log_debug(LD_APP,"socks4: No part of destaddr here yet.");
          *want_length_out = datalen + 1024; /* More than we need, but safe */
          return 0;
        }
        startaddr = next+1;
        next = memchr(startaddr, 0, data + datalen - startaddr);
        if (!next) {
          if (datalen >= 1024) {
            log_debug(LD_APP,"socks4: Destaddr too long.");
            return -1;
          }
          log_debug(LD_APP,"socks4: Destaddr not all here yet.");
          *want_length_out = datalen + 1024; /* More than we need, but safe */
          return 0;
        }
        if (MAX_SOCKS_ADDR_LEN <= next-startaddr) {
          log_warn(LD_APP,"socks4: Destaddr too long. Rejecting.");
          return -1;
        }
        // tor_assert(next < buf->cur+buf->datalen);

        if (log_sockstype)
          log_notice(LD_APP,
                     "Your application (using socks4a to port %d) gave "
                     "Tor a hostname, which means Tor will do the DNS resolve "
                     "for you. This is good.", req->port);
      }
      log_debug(LD_APP,"socks4: Everything is here. Success.");
      strlcpy(req->address, startaddr ? startaddr : tmpbuf,
              sizeof(req->address));
      if (!tor_strisprint(req->address) || strchr(req->address,'\"')) {
        log_warn(LD_PROTOCOL,
                 "Your application (using socks4 to port %d) gave Tor "
                 "a malformed hostname: %s. Rejecting the connection.",
                 req->port, escaped(req->address));
        return -1;
      }
      if (authend != authstart) {
        req->got_auth = 1;
        req->usernamelen = authend - authstart;
        req->username = tor_memdup(authstart, authend - authstart);
      }
      /* next points to the final \0 on inbuf */
      *drain_out = next - data + 1;
      return 1;
    }
    case 'G': /* get */
    case 'H': /* head */
    case 'P': /* put/post */
    case 'C': /* connect */
      strlcpy((char*)req->reply,
"HTTP/1.0 501 Tor is not an HTTP Proxy\r\n"
"Content-Type: text/html; charset=iso-8859-1\r\n\r\n"
"<html>\n"
"<head>\n"
"<title>Tor is not an HTTP Proxy</title>\n"
"</head>\n"
"<body>\n"
"<h1>Tor is not an HTTP Proxy</h1>\n"
"<p>\n"
"It appears you have configured your web browser to use Tor as an HTTP proxy."
"\n"
"This is not correct: Tor is a SOCKS proxy, not an HTTP proxy.\n"
"Please configure your client accordingly.\n"
"</p>\n"
"<p>\n"
"See <a href=\"https://www.torproject.org/documentation.html\">"
           "https://www.torproject.org/documentation.html</a> for more "
           "information.\n"
"<!-- Plus this comment, to make the body response more than 512 bytes, so "
"     IE will be willing to display it. Comment comment comment comment "
"     comment comment comment comment comment comment comment comment.-->\n"
"</p>\n"
"</body>\n"
"</html>\n"
             , MAX_SOCKS_REPLY_LEN);
      req->replylen = strlen((char*)req->reply)+1;
      /* fall through */
    default: /* version is not socks4 or socks5 */
      log_warn(LD_APP,
               "Socks version %d not recognized. (Tor is not an http proxy.)",
               *(data));
      {
        /* Tell the controller the first 8 bytes. */
        char *tmp = tor_strndup(data, datalen < 8 ? datalen : 8);
        control_event_client_status(LOG_WARN,
                                    "SOCKS_UNKNOWN_PROTOCOL DATA=\"%s\"",
                                    escaped(tmp));
        tor_free(tmp);
      }
      return -1;
  }
}

/** Inspect a reply from SOCKS server stored in <b>buf</b> according
 * to <b>state</b>, removing the protocol data upon success. Return 0 on
 * incomplete response, 1 on success and -1 on error, in which case
 * <b>reason</b> is set to a descriptive message (free() when finished
 * with it).
 *
 * As a special case, 2 is returned when user/pass is required
 * during SOCKS5 handshake and user/pass is configured.
 */
int
fetch_from_buf_socks_client(buf_t *buf, int state, char **reason)
{
  ssize_t drain = 0;
  int r;
  if (buf->datalen < 2)
    return 0;

  buf_pullup(buf, MAX_SOCKS_MESSAGE_LEN, 0);
  tor_assert(buf->head && buf->head->datalen >= 2);

  r = parse_socks_client((uint8_t*)buf->head->data, buf->head->datalen,
                         state, reason, &drain);
  if (drain > 0)
    buf_remove_from_front(buf, drain);
  else if (drain < 0)
    buf_clear(buf);

  return r;
}

#ifdef USE_BUFFEREVENTS
/** As fetch_from_buf_socks_client, buf works on an evbuffer */
int
fetch_from_evbuffer_socks_client(struct evbuffer *buf, int state,
                                 char **reason)
{
  ssize_t drain = 0;
  uint8_t *data;
  size_t datalen;
  int r;

  /* Linearize the SOCKS response in the buffer, up to 128 bytes.
   * (parse_socks_client shouldn't need to see anything beyond that.) */
  datalen = evbuffer_get_length(buf);
  if (datalen > MAX_SOCKS_MESSAGE_LEN)
    datalen = MAX_SOCKS_MESSAGE_LEN;
  data = evbuffer_pullup(buf, datalen);

  r = parse_socks_client(data, datalen, state, reason, &drain);
  if (drain > 0)
    evbuffer_drain(buf, drain);
  else if (drain < 0)
    evbuffer_drain(buf, evbuffer_get_length(buf));

  return r;
}
#endif

/** Implementation logic for fetch_from_*_socks_client. */
static int
parse_socks_client(const uint8_t *data, size_t datalen,
                   int state, char **reason,
                   ssize_t *drain_out)
{
  unsigned int addrlen;
  *drain_out = 0;
  if (datalen < 2)
    return 0;

  switch (state) {
    case PROXY_SOCKS4_WANT_CONNECT_OK:
      /* Wait for the complete response */
      if (datalen < 8)
        return 0;

      if (data[1] != 0x5a) {
        *reason = tor_strdup(socks4_response_code_to_string(data[1]));
        return -1;
      }

      /* Success */
      *drain_out = 8;
      return 1;

    case PROXY_SOCKS5_WANT_AUTH_METHOD_NONE:
      /* we don't have any credentials */
      if (data[1] != 0x00) {
        *reason = tor_strdup("server doesn't support any of our "
                             "available authentication methods");
        return -1;
      }

      log_info(LD_NET, "SOCKS 5 client: continuing without authentication");
      *drain_out = -1;
      return 1;

    case PROXY_SOCKS5_WANT_AUTH_METHOD_RFC1929:
      /* we have a username and password. return 1 if we can proceed without
       * providing authentication, or 2 otherwise. */
      switch (data[1]) {
        case 0x00:
          log_info(LD_NET, "SOCKS 5 client: we have auth details but server "
                            "doesn't require authentication.");
          *drain_out = -1;
          return 1;
        case 0x02:
          log_info(LD_NET, "SOCKS 5 client: need authentication.");
          *drain_out = -1;
          return 2;
        /* fall through */
      }

      *reason = tor_strdup("server doesn't support any of our available "
                           "authentication methods");
      return -1;

    case PROXY_SOCKS5_WANT_AUTH_RFC1929_OK:
      /* handle server reply to rfc1929 authentication */
      if (data[1] != 0x00) {
        *reason = tor_strdup("authentication failed");
        return -1;
      }

      log_info(LD_NET, "SOCKS 5 client: authentication successful.");
      *drain_out = -1;
      return 1;

    case PROXY_SOCKS5_WANT_CONNECT_OK:
      /* response is variable length. BND.ADDR, etc, isn't needed
       * (don't bother with buf_pullup()), but make sure to eat all
       * the data used */

      /* wait for address type field to arrive */
      if (datalen < 4)
        return 0;

      switch (data[3]) {
        case 0x01: /* ip4 */
          addrlen = 4;
          break;
        case 0x04: /* ip6 */
          addrlen = 16;
          break;
        case 0x03: /* fqdn (can this happen here?) */
          if (datalen < 5)
            return 0;
          addrlen = 1 + data[4];
          break;
        default:
          *reason = tor_strdup("invalid response to connect request");
          return -1;
      }

      /* wait for address and port */
      if (datalen < 6 + addrlen)
        return 0;

      if (data[1] != 0x00) {
        *reason = tor_strdup(socks5_response_code_to_string(data[1]));
        return -1;
      }

      *drain_out = 6 + addrlen;
      return 1;
  }

  /* shouldn't get here... */
  tor_assert(0);

  return -1;
}

/** Return 1 iff buf looks more like it has an (obsolete) v0 controller
 * command on it than any valid v1 controller command. */
int
peek_buf_has_control0_command(buf_t *buf)
{
  if (buf->datalen >= 4) {
    char header[4];
    uint16_t cmd;
    peek_from_buf(header, sizeof(header), buf);
    cmd = ntohs(get_uint16(header+2));
    if (cmd <= 0x14)
      return 1; /* This is definitely not a v1 control command. */
  }
  return 0;
}

#ifdef USE_BUFFEREVENTS
int
peek_evbuffer_has_control0_command(struct evbuffer *buf)
{
  int result = 0;
  if (evbuffer_get_length(buf) >= 4) {
    int free_out = 0;
    char *data = NULL;
    size_t n = inspect_evbuffer(buf, &data, 4, &free_out, NULL);
    uint16_t cmd;
    tor_assert(n >= 4);
    cmd = ntohs(get_uint16(data+2));
    if (cmd <= 0x14)
      result = 1;
    if (free_out)
      tor_free(data);
  }
  return result;
}
#endif

/** Return the index within <b>buf</b> at which <b>ch</b> first appears,
 * or -1 if <b>ch</b> does not appear on buf. */
static off_t
buf_find_offset_of_char(buf_t *buf, char ch)
{
  chunk_t *chunk;
  off_t offset = 0;
  for (chunk = buf->head; chunk; chunk = chunk->next) {
    char *cp = memchr(chunk->data, ch, chunk->datalen);
    if (cp)
      return offset + (cp - chunk->data);
    else
      offset += chunk->datalen;
  }
  return -1;
}

/** Try to read a single LF-terminated line from <b>buf</b>, and write it
 * (including the LF), NUL-terminated, into the *<b>data_len</b> byte buffer
 * at <b>data_out</b>.  Set *<b>data_len</b> to the number of bytes in the
 * line, not counting the terminating NUL.  Return 1 if we read a whole line,
 * return 0 if we don't have a whole line yet, and return -1 if the line
 * length exceeds *<b>data_len</b>.
 */
int
fetch_from_buf_line(buf_t *buf, char *data_out, size_t *data_len)
{
  size_t sz;
  off_t offset;

  if (!buf->head)
    return 0;

  offset = buf_find_offset_of_char(buf, '\n');
  if (offset < 0)
    return 0;
  sz = (size_t) offset;
  if (sz+2 > *data_len) {
    *data_len = sz + 2;
    return -1;
  }
  fetch_from_buf(data_out, sz+1, buf);
  data_out[sz+1] = '\0';
  *data_len = sz+1;
  return 1;
}

/** Compress on uncompress the <b>data_len</b> bytes in <b>data</b> using the
 * zlib state <b>state</b>, appending the result to <b>buf</b>.  If
 * <b>done</b> is true, flush the data in the state and finish the
 * compression/uncompression.  Return -1 on failure, 0 on success. */
int
write_to_buf_zlib(buf_t *buf, tor_zlib_state_t *state,
                  const char *data, size_t data_len,
                  int done)
{
  char *next;
  size_t old_avail, avail;
  int over = 0;
  do {
    int need_new_chunk = 0;
    if (!buf->tail || ! CHUNK_REMAINING_CAPACITY(buf->tail)) {
      size_t cap = data_len / 4;
      buf_add_chunk_with_capacity(buf, cap, 1);
    }
    next = CHUNK_WRITE_PTR(buf->tail);
    avail = old_avail = CHUNK_REMAINING_CAPACITY(buf->tail);
    switch (tor_zlib_process(state, &next, &avail, &data, &data_len, done)) {
      case TOR_ZLIB_DONE:
        over = 1;
        break;
      case TOR_ZLIB_ERR:
        return -1;
      case TOR_ZLIB_OK:
        if (data_len == 0)
          over = 1;
        break;
      case TOR_ZLIB_BUF_FULL:
        if (avail) {
          /* Zlib says we need more room (ZLIB_BUF_FULL).  Start a new chunk
           * automatically, whether were going to or not. */
          need_new_chunk = 1;
        }
        break;
    }
    buf->datalen += old_avail - avail;
    buf->tail->datalen += old_avail - avail;
    if (need_new_chunk) {
      buf_add_chunk_with_capacity(buf, data_len/4, 1);
    }

  } while (!over);
  check();
  return 0;
}

#ifdef USE_BUFFEREVENTS
int
write_to_evbuffer_zlib(struct evbuffer *buf, tor_zlib_state_t *state,
                       const char *data, size_t data_len,
                       int done)
{
  char *next;
  size_t old_avail, avail;
  int over = 0, n;
  struct evbuffer_iovec vec[1];
  do {
    {
      size_t cap = data_len / 4;
      if (cap < 128)
        cap = 128;
      /* XXXX NM this strategy is fragmentation-prone. We should really have
       * two iovecs, and write first into the one, and then into the
       * second if the first gets full. */
      n = evbuffer_reserve_space(buf, cap, vec, 1);
      tor_assert(n == 1);
    }

    next = vec[0].iov_base;
    avail = old_avail = vec[0].iov_len;

    switch (tor_zlib_process(state, &next, &avail, &data, &data_len, done)) {
      case TOR_ZLIB_DONE:
        over = 1;
        break;
      case TOR_ZLIB_ERR:
        return -1;
      case TOR_ZLIB_OK:
        if (data_len == 0)
          over = 1;
        break;
      case TOR_ZLIB_BUF_FULL:
        if (avail) {
          /* Zlib says we need more room (ZLIB_BUF_FULL).  Start a new chunk
           * automatically, whether were going to or not. */
        }
        break;
    }

    /* XXXX possible infinite loop on BUF_FULL. */
    vec[0].iov_len = old_avail - avail;
    evbuffer_commit_space(buf, vec, 1);

  } while (!over);
  check();
  return 0;
}
#endif

/** Log an error and exit if <b>buf</b> is corrupted.
 */
void
assert_buf_ok(buf_t *buf)
{
  tor_assert(buf);
  tor_assert(buf->magic == BUFFER_MAGIC);

  if (! buf->head) {
    tor_assert(!buf->tail);
    tor_assert(buf->datalen == 0);
  } else {
    chunk_t *ch;
    size_t total = 0;
    tor_assert(buf->tail);
    for (ch = buf->head; ch; ch = ch->next) {
      total += ch->datalen;
      tor_assert(ch->datalen <= ch->memlen);
      tor_assert(ch->data >= &ch->mem[0]);
      tor_assert(ch->data < &ch->mem[0]+ch->memlen);
      tor_assert(ch->data+ch->datalen <= &ch->mem[0] + ch->memlen);
      if (!ch->next)
        tor_assert(ch == buf->tail);
    }
    tor_assert(buf->datalen == total);
  }
}

#ifdef ENABLE_BUF_FREELISTS
/** Log an error and exit if <b>fl</b> is corrupted.
 */
static void
assert_freelist_ok(chunk_freelist_t *fl)
{
  chunk_t *ch;
  int n;
  tor_assert(fl->alloc_size > 0);
  n = 0;
  for (ch = fl->head; ch; ch = ch->next) {
    tor_assert(CHUNK_ALLOC_SIZE(ch->memlen) == fl->alloc_size);
    ++n;
  }
  tor_assert(n == fl->cur_length);
  tor_assert(n >= fl->lowest_length);
  tor_assert(n <= fl->max_length);
}
#endif
<|MERGE_RESOLUTION|>--- conflicted
+++ resolved
@@ -1482,11 +1482,10 @@
                               socks_protocol, address, (int)port);
 }
 
-<<<<<<< HEAD
 /** Do not attempt to parse socks messages longer than this.  This value is
  * actually significantly higher than the longest possible socks message. */
 #define MAX_SOCKS_MESSAGE_LEN 512
-=======
+
 /** Return a new socks_request_t. */
 socks_request_t *
 socks_request_new(void)
@@ -1505,7 +1504,6 @@
   memset(req, 0xCC, sizeof(socks_request_t));
   tor_free(req);
 }
->>>>>>> 16c5a62a
 
 /** There is a (possibly incomplete) socks handshake on <b>buf</b>, of one
  * of the forms
