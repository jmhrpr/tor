/* Copyright (c) 2004-2006, Roger Dingledine, Nick Mathewson.
 * Copyright (c) 2007-2010, The Tor Project, Inc. */
/* See LICENSE for licensing information */

/**
 * \file rendclient.c
 * \brief Client code to access location-hidden services.
 **/

#include "or.h"
#include "circuitbuild.h"
#include "circuitlist.h"
#include "circuituse.h"
#include "config.h"
#include "connection.h"
#include "connection_edge.h"
#include "directory.h"
#include "main.h"
#include "relay.h"
#include "rendclient.h"
#include "rendcommon.h"
#include "rephist.h"
#include "routerlist.h"

/** Called when we've established a circuit to an introduction point:
 * send the introduction request. */
void
rend_client_introcirc_has_opened(origin_circuit_t *circ)
{
  tor_assert(circ->_base.purpose == CIRCUIT_PURPOSE_C_INTRODUCING);
  tor_assert(circ->cpath);

  log_info(LD_REND,"introcirc is open");
  connection_ap_attach_pending();
}

/** Send the establish-rendezvous cell along a rendezvous circuit. if
 * it fails, mark the circ for close and return -1. else return 0.
 */
static int
rend_client_send_establish_rendezvous(origin_circuit_t *circ)
{
  tor_assert(circ->_base.purpose == CIRCUIT_PURPOSE_C_ESTABLISH_REND);
  tor_assert(circ->rend_data);
  log_info(LD_REND, "Sending an ESTABLISH_RENDEZVOUS cell");

  if (crypto_rand(circ->rend_data->rend_cookie, REND_COOKIE_LEN) < 0) {
    log_warn(LD_BUG, "Internal error: Couldn't produce random cookie.");
    circuit_mark_for_close(TO_CIRCUIT(circ), END_CIRC_REASON_INTERNAL);
    return -1;
  }
  if (relay_send_command_from_edge(0, TO_CIRCUIT(circ),
                                   RELAY_COMMAND_ESTABLISH_RENDEZVOUS,
                                   circ->rend_data->rend_cookie,
                                   REND_COOKIE_LEN,
                                   circ->cpath->prev)<0) {
    /* circ is already marked for close */
    log_warn(LD_GENERAL, "Couldn't send ESTABLISH_RENDEZVOUS cell");
    return -1;
  }

  return 0;
}

/** Called when we're trying to connect an ap conn; sends an INTRODUCE1 cell
 * down introcirc if possible.
 */
int
rend_client_send_introduction(origin_circuit_t *introcirc,
                              origin_circuit_t *rendcirc)
{
  size_t payload_len;
  int r, v3_shift = 0;
  char payload[RELAY_PAYLOAD_SIZE];
  char tmp[RELAY_PAYLOAD_SIZE];
  rend_cache_entry_t *entry;
  crypt_path_t *cpath;
  off_t dh_offset;
  crypto_pk_env_t *intro_key = NULL;

  tor_assert(introcirc->_base.purpose == CIRCUIT_PURPOSE_C_INTRODUCING);
  tor_assert(rendcirc->_base.purpose == CIRCUIT_PURPOSE_C_REND_READY);
  tor_assert(introcirc->rend_data);
  tor_assert(rendcirc->rend_data);
  tor_assert(!rend_cmp_service_ids(introcirc->rend_data->onion_address,
                                   rendcirc->rend_data->onion_address));

  if (rend_cache_lookup_entry(introcirc->rend_data->onion_address, -1,
                              &entry) < 1) {
    log_warn(LD_REND,
             "query %s didn't have valid rend desc in cache. Failing.",
             escaped_safe_str_client(introcirc->rend_data->onion_address));
    goto err;
  }

  /* first 20 bytes of payload are the hash of the intro key */
  intro_key = NULL;
  SMARTLIST_FOREACH(entry->parsed->intro_nodes, rend_intro_point_t *,
                    intro, {
    if (!memcmp(introcirc->build_state->chosen_exit->identity_digest,
                intro->extend_info->identity_digest, DIGEST_LEN)) {
      intro_key = intro->intro_key;
      break;
    }
  });
  if (!intro_key) {
    log_info(LD_REND, "Our introduction point knowledge changed in "
             "mid-connect! Could not find intro key; we only have a "
             "v2 rend desc with %d intro points. Giving up.",
             smartlist_len(entry->parsed->intro_nodes));
    goto err;
  }
  if (crypto_pk_get_digest(intro_key, payload)<0) {
    log_warn(LD_BUG, "Internal error: couldn't hash public key.");
    goto err;
  }

  /* Initialize the pending_final_cpath and start the DH handshake. */
  cpath = rendcirc->build_state->pending_final_cpath;
  if (!cpath) {
    cpath = rendcirc->build_state->pending_final_cpath =
      tor_malloc_zero(sizeof(crypt_path_t));
    cpath->magic = CRYPT_PATH_MAGIC;
    if (!(cpath->dh_handshake_state = crypto_dh_new())) {
      log_warn(LD_BUG, "Internal error: couldn't allocate DH.");
      goto err;
    }
    if (crypto_dh_generate_public(cpath->dh_handshake_state)<0) {
      log_warn(LD_BUG, "Internal error: couldn't generate g^x.");
      goto err;
    }
  }

  /* If version is 3, write (optional) auth data and timestamp. */
  if (entry->parsed->protocols & (1<<3)) {
    tmp[0] = 3; /* version 3 of the cell format */
    tmp[1] = (uint8_t)introcirc->rend_data->auth_type; /* auth type, if any */
    v3_shift = 1;
    if (introcirc->rend_data->auth_type != REND_NO_AUTH) {
      set_uint16(tmp+2, htons(REND_DESC_COOKIE_LEN));
      memcpy(tmp+4, introcirc->rend_data->descriptor_cookie,
             REND_DESC_COOKIE_LEN);
      v3_shift += 2+REND_DESC_COOKIE_LEN;
    }
    set_uint32(tmp+v3_shift+1, htonl((uint32_t)time(NULL)));
    v3_shift += 4;
  } /* if version 2 only write version number */
  else if (entry->parsed->protocols & (1<<2)) {
    tmp[0] = 2; /* version 2 of the cell format */
  }

  /* write the remaining items into tmp */
  if (entry->parsed->protocols & (1<<3) || entry->parsed->protocols & (1<<2)) {
    /* version 2 format */
    extend_info_t *extend_info = rendcirc->build_state->chosen_exit;
    int klen;
    /* nul pads */
    set_uint32(tmp+v3_shift+1, tor_addr_to_ipv4h(&extend_info->addr));
    set_uint16(tmp+v3_shift+5, htons(extend_info->port));
    memcpy(tmp+v3_shift+7, extend_info->identity_digest, DIGEST_LEN);
    klen = crypto_pk_asn1_encode(extend_info->onion_key,
                                 tmp+v3_shift+7+DIGEST_LEN+2,
                                 sizeof(tmp)-(v3_shift+7+DIGEST_LEN+2));
    set_uint16(tmp+v3_shift+7+DIGEST_LEN, htons(klen));
    memcpy(tmp+v3_shift+7+DIGEST_LEN+2+klen, rendcirc->rend_data->rend_cookie,
           REND_COOKIE_LEN);
    dh_offset = v3_shift+7+DIGEST_LEN+2+klen+REND_COOKIE_LEN;
  } else {
    /* Version 0. */
    strncpy(tmp, rendcirc->build_state->chosen_exit->nickname,
            (MAX_NICKNAME_LEN+1)); /* nul pads */
    memcpy(tmp+MAX_NICKNAME_LEN+1, rendcirc->rend_data->rend_cookie,
           REND_COOKIE_LEN);
    dh_offset = MAX_NICKNAME_LEN+1+REND_COOKIE_LEN;
  }

  if (crypto_dh_get_public(cpath->dh_handshake_state, tmp+dh_offset,
                           DH_KEY_LEN)<0) {
    log_warn(LD_BUG, "Internal error: couldn't extract g^x.");
    goto err;
  }

  note_crypto_pk_op(REND_CLIENT);
  /*XXX maybe give crypto_pk_public_hybrid_encrypt a max_len arg,
   * to avoid buffer overflows? */
  r = crypto_pk_public_hybrid_encrypt(intro_key, payload+DIGEST_LEN,
                                      tmp,
                                      (int)(dh_offset+DH_KEY_LEN),
                                      PK_PKCS1_OAEP_PADDING, 0);
  if (r<0) {
    log_warn(LD_BUG,"Internal error: hybrid pk encrypt failed.");
    goto err;
  }

  payload_len = DIGEST_LEN + r;
  tor_assert(payload_len <= RELAY_PAYLOAD_SIZE); /* we overran something */

  log_info(LD_REND, "Sending an INTRODUCE1 cell");
  if (relay_send_command_from_edge(0, TO_CIRCUIT(introcirc),
                                   RELAY_COMMAND_INTRODUCE1,
                                   payload, payload_len,
                                   introcirc->cpath->prev)<0) {
    /* introcirc is already marked for close. leave rendcirc alone. */
    log_warn(LD_BUG, "Couldn't send INTRODUCE1 cell");
    return -1;
  }

  /* Now, we wait for an ACK or NAK on this circuit. */
  introcirc->_base.purpose = CIRCUIT_PURPOSE_C_INTRODUCE_ACK_WAIT;

  return 0;
 err:
  circuit_mark_for_close(TO_CIRCUIT(introcirc), END_CIRC_REASON_INTERNAL);
  circuit_mark_for_close(TO_CIRCUIT(rendcirc), END_CIRC_REASON_INTERNAL);
  return -1;
}

/** Called when a rendezvous circuit is open; sends a establish
 * rendezvous circuit as appropriate. */
void
rend_client_rendcirc_has_opened(origin_circuit_t *circ)
{
  tor_assert(circ->_base.purpose == CIRCUIT_PURPOSE_C_ESTABLISH_REND);

  log_info(LD_REND,"rendcirc is open");

  /* generate a rendezvous cookie, store it in circ */
  if (rend_client_send_establish_rendezvous(circ) < 0) {
    return;
  }
}

/** Called when get an ACK or a NAK for a REND_INTRODUCE1 cell.
 */
int
rend_client_introduction_acked(origin_circuit_t *circ,
                               const uint8_t *request, size_t request_len)
{
  origin_circuit_t *rendcirc;
  (void) request; // XXXX Use this.

  if (circ->_base.purpose != CIRCUIT_PURPOSE_C_INTRODUCE_ACK_WAIT) {
    log_warn(LD_PROTOCOL,
             "Received REND_INTRODUCE_ACK on unexpected circuit %d.",
             circ->_base.n_circ_id);
    circuit_mark_for_close(TO_CIRCUIT(circ), END_CIRC_REASON_TORPROTOCOL);
    return -1;
  }

  tor_assert(circ->build_state->chosen_exit);
  tor_assert(circ->rend_data);

  if (request_len == 0) {
    /* It's an ACK; the introduction point relayed our introduction request. */
    /* Locate the rend circ which is waiting to hear about this ack,
     * and tell it.
     */
    log_info(LD_REND,"Received ack. Telling rend circ...");
    rendcirc = circuit_get_by_rend_query_and_purpose(
               circ->rend_data->onion_address, CIRCUIT_PURPOSE_C_REND_READY);
    if (rendcirc) { /* remember the ack */
      rendcirc->_base.purpose = CIRCUIT_PURPOSE_C_REND_READY_INTRO_ACKED;
    } else {
      log_info(LD_REND,"...Found no rend circ. Dropping on the floor.");
    }
    /* close the circuit: we won't need it anymore. */
    circ->_base.purpose = CIRCUIT_PURPOSE_C_INTRODUCE_ACKED;
    circuit_mark_for_close(TO_CIRCUIT(circ), END_CIRC_REASON_FINISHED);
  } else {
    /* It's a NAK; the introduction point didn't relay our request. */
    circ->_base.purpose = CIRCUIT_PURPOSE_C_INTRODUCING;
    /* Remove this intro point from the set of viable introduction
     * points. If any remain, extend to a new one and try again.
     * If none remain, refetch the service descriptor.
     */
    if (rend_client_remove_intro_point(circ->build_state->chosen_exit,
                                       circ->rend_data) > 0) {
      /* There are introduction points left. Re-extend the circuit to
       * another intro point and try again. */
      extend_info_t *extend_info;
      int result;
      extend_info = rend_client_get_random_intro(circ->rend_data);
      if (!extend_info) {
        log_warn(LD_REND, "No introduction points left for %s. Closing.",
                 escaped_safe_str_client(circ->rend_data->onion_address));
        circuit_mark_for_close(TO_CIRCUIT(circ), END_CIRC_REASON_INTERNAL);
        return -1;
      }
      if (circ->remaining_relay_early_cells) {
        log_info(LD_REND,
                 "Got nack for %s from %s. Re-extending circ %d, "
                 "this time to %s.",
                 escaped_safe_str_client(circ->rend_data->onion_address),
                 circ->build_state->chosen_exit->nickname,
                 circ->_base.n_circ_id, extend_info->nickname);
        result = circuit_extend_to_new_exit(circ, extend_info);
      } else {
        log_info(LD_REND,
                 "Got nack for %s from %s. Building a new introduction "
                 "circuit, this time to %s.",
                 escaped_safe_str_client(circ->rend_data->onion_address),
                 circ->build_state->chosen_exit->nickname,
                 extend_info->nickname);
        circuit_mark_for_close(TO_CIRCUIT(circ), END_CIRC_REASON_FINISHED);
        if (!circuit_launch_by_extend_info(CIRCUIT_PURPOSE_C_INTRODUCING,
                                           extend_info,
                                           CIRCLAUNCH_IS_INTERNAL)) {
          log_warn(LD_REND, "Building introduction circuit failed.");
          result = -1;
        } else {
          result = 0;
        }
      }
      extend_info_free(extend_info);
      return result;
    }
  }
  return 0;
}

/** The period for which a hidden service directory cannot be queried for
 * the same descriptor ID again. */
#define REND_HID_SERV_DIR_REQUERY_PERIOD (15 * 60)

/** Contains the last request times to hidden service directories for
 * certain queries; keys are strings consisting of base32-encoded
 * hidden service directory identities and base32-encoded descriptor IDs;
 * values are pointers to timestamps of the last requests. */
static strmap_t *last_hid_serv_requests = NULL;

/** Look up the last request time to hidden service directory <b>hs_dir</b>
 * for descriptor ID <b>desc_id_base32</b>. If <b>set</b> is non-zero,
 * assign the current time <b>now</b> and return that. Otherwise, return
 * the most recent request time, or 0 if no such request has been sent
 * before. */
static time_t
lookup_last_hid_serv_request(routerstatus_t *hs_dir,
                             const char *desc_id_base32, time_t now, int set)
{
  char hsdir_id_base32[REND_DESC_ID_V2_LEN_BASE32 + 1];
  char hsdir_desc_comb_id[2 * REND_DESC_ID_V2_LEN_BASE32 + 1];
  time_t *last_request_ptr;
  base32_encode(hsdir_id_base32, sizeof(hsdir_id_base32),
                hs_dir->identity_digest, DIGEST_LEN);
  tor_snprintf(hsdir_desc_comb_id, sizeof(hsdir_desc_comb_id), "%s%s",
               hsdir_id_base32, desc_id_base32);
  if (set) {
    time_t *oldptr;
    last_request_ptr = tor_malloc_zero(sizeof(time_t));
    *last_request_ptr = now;
    oldptr = strmap_set(last_hid_serv_requests, hsdir_desc_comb_id,
                        last_request_ptr);
    tor_free(oldptr);
  } else
    last_request_ptr = strmap_get_lc(last_hid_serv_requests,
                                     hsdir_desc_comb_id);
  return (last_request_ptr) ? *last_request_ptr : 0;
}

/** Clean the history of request times to hidden service directories, so that
 * it does not contain requests older than REND_HID_SERV_DIR_REQUERY_PERIOD
 * seconds any more. */
static void
directory_clean_last_hid_serv_requests(void)
{
  strmap_iter_t *iter;
  time_t cutoff = time(NULL) - REND_HID_SERV_DIR_REQUERY_PERIOD;
  if (!last_hid_serv_requests)
    last_hid_serv_requests = strmap_new();
  for (iter = strmap_iter_init(last_hid_serv_requests);
       !strmap_iter_done(iter); ) {
    const char *key;
    void *val;
    time_t *ent;
    strmap_iter_get(iter, &key, &val);
    ent = (time_t *) val;
    if (*ent < cutoff) {
      iter = strmap_iter_next_rmv(last_hid_serv_requests, iter);
      tor_free(ent);
    } else {
      iter = strmap_iter_next(last_hid_serv_requests, iter);
    }
  }
}

/** Determine the responsible hidden service directories for <b>desc_id</b>
 * and fetch the descriptor belonging to that ID from one of them. Only
 * send a request to hidden service directories that we did not try within
 * the last REND_HID_SERV_DIR_REQUERY_PERIOD seconds; on success, return 1,
 * in the case that no hidden service directory is left to ask for the
 * descriptor, return 0, and in case of a failure -1. <b>query</b> is only
 * passed for pretty log statements. */
static int
directory_get_from_hs_dir(const char *desc_id, const rend_data_t *rend_query)
{
  smartlist_t *responsible_dirs = smartlist_create();
  routerstatus_t *hs_dir;
  char desc_id_base32[REND_DESC_ID_V2_LEN_BASE32 + 1];
  time_t now = time(NULL);
  char descriptor_cookie_base64[3*REND_DESC_COOKIE_LEN_BASE64];
  tor_assert(desc_id);
  tor_assert(rend_query);
  /* Determine responsible dirs. Even if we can't get all we want,
   * work with the ones we have. If it's empty, we'll notice below. */
  (int) hid_serv_get_responsible_directories(responsible_dirs, desc_id);

  base32_encode(desc_id_base32, sizeof(desc_id_base32),
                desc_id, DIGEST_LEN);

  /* Only select those hidden service directories to which we did not send
   * a request recently and for which we have a router descriptor here. */
  directory_clean_last_hid_serv_requests(); /* Clean request history first. */

  SMARTLIST_FOREACH(responsible_dirs, routerstatus_t *, dir, {
    if (lookup_last_hid_serv_request(dir, desc_id_base32, 0, 0) +
            REND_HID_SERV_DIR_REQUERY_PERIOD >= now ||
        !router_get_by_digest(dir->identity_digest))
      SMARTLIST_DEL_CURRENT(responsible_dirs, dir);
  });

  hs_dir = smartlist_choose(responsible_dirs);
  smartlist_free(responsible_dirs);
  if (!hs_dir) {
    log_info(LD_REND, "Could not pick one of the responsible hidden "
                      "service directories, because we requested them all "
                      "recently without success.");
    return 0;
  }

  /* Remember, that we are requesting a descriptor from this hidden service
   * directory now. */
  lookup_last_hid_serv_request(hs_dir, desc_id_base32, now, 1);

  /* Encode descriptor cookie for logging purposes. */
  if (rend_query->auth_type != REND_NO_AUTH) {
    if (base64_encode(descriptor_cookie_base64,
                      sizeof(descriptor_cookie_base64),
                      rend_query->descriptor_cookie, REND_DESC_COOKIE_LEN)<0) {
      log_warn(LD_BUG, "Could not base64-encode descriptor cookie.");
      return 0;
    }
    /* Remove == signs and newline. */
    descriptor_cookie_base64[strlen(descriptor_cookie_base64)-3] = '\0';
  } else {
    strlcpy(descriptor_cookie_base64, "(none)",
            sizeof(descriptor_cookie_base64));
  }

  /* Send fetch request. (Pass query and possibly descriptor cookie so that
   * they can be written to the directory connection and be referred to when
   * the response arrives. */
  directory_initiate_command_routerstatus_rend(hs_dir,
                                          DIR_PURPOSE_FETCH_RENDDESC_V2,
                                          ROUTER_PURPOSE_GENERAL,
                                          1, desc_id_base32, NULL, 0, 0,
                                          rend_query);
  log_info(LD_REND, "Sending fetch request for v2 descriptor for "
                    "service '%s' with descriptor ID '%s', auth type %d, "
                    "and descriptor cookie '%s' to hidden service "
                    "directory '%s' on port %d.",
           rend_query->onion_address, desc_id_base32,
           rend_query->auth_type,
           (rend_query->auth_type == REND_NO_AUTH ? "[none]" :
           escaped_safe_str_client(descriptor_cookie_base64)),
           hs_dir->nickname, hs_dir->dir_port);
  return 1;
}

/** Unless we already have a descriptor for <b>rend_query</b> with at least
 * one (possibly) working introduction point in it, start a connection to a
 * hidden service directory to fetch a v2 rendezvous service descriptor. */
void
rend_client_refetch_v2_renddesc(const rend_data_t *rend_query)
{
  char descriptor_id[DIGEST_LEN];
  int replicas_left_to_try[REND_NUMBER_OF_NON_CONSECUTIVE_REPLICAS];
  int i, tries_left;
  rend_cache_entry_t *e = NULL;
  tor_assert(rend_query);
  /* Are we configured to fetch descriptors? */
  if (!get_options()->FetchHidServDescriptors) {
    log_warn(LD_REND, "We received an onion address for a v2 rendezvous "
        "service descriptor, but are not fetching service descriptors.");
    return;
  }
  /* Before fetching, check if we already have the descriptor here. */
  if (rend_cache_lookup_entry(rend_query->onion_address, -1, &e) > 0) {
    log_info(LD_REND, "We would fetch a v2 rendezvous descriptor, but we "
                      "already have that descriptor here. Not fetching.");
    return;
  }
  log_debug(LD_REND, "Fetching v2 rendezvous descriptor for service %s",
            safe_str_client(rend_query->onion_address));
  /* Randomly iterate over the replicas until a descriptor can be fetched
   * from one of the consecutive nodes, or no options are left. */
  tries_left = REND_NUMBER_OF_NON_CONSECUTIVE_REPLICAS;
  for (i = 0; i < REND_NUMBER_OF_NON_CONSECUTIVE_REPLICAS; i++)
    replicas_left_to_try[i] = i;
  while (tries_left > 0) {
    int rand = crypto_rand_int(tries_left);
    int chosen_replica = replicas_left_to_try[rand];
    replicas_left_to_try[rand] = replicas_left_to_try[--tries_left];

    if (rend_compute_v2_desc_id(descriptor_id, rend_query->onion_address,
                                rend_query->auth_type == REND_STEALTH_AUTH ?
                                    rend_query->descriptor_cookie : NULL,
                                time(NULL), chosen_replica) < 0) {
      log_warn(LD_REND, "Internal error: Computing v2 rendezvous "
                        "descriptor ID did not succeed.");
      return;
    }
    if (directory_get_from_hs_dir(descriptor_id, rend_query) != 0)
      return; /* either success or failure, but we're done */
  }
  /* If we come here, there are no hidden service directories left. */
  log_info(LD_REND, "Could not pick one of the responsible hidden "
                    "service directories to fetch descriptors, because "
                    "we already tried them all unsuccessfully.");
  /* Close pending connections. */
  rend_client_desc_trynow(rend_query->onion_address);
  return;
}

/** Remove failed_intro from ent. If ent now has no intro points, or
 * service is unrecognized, then launch a new renddesc fetch.
 *
 * Return -1 if error, 0 if no intro points remain or service
 * unrecognized, 1 if recognized and some intro points remain.
 */
int
rend_client_remove_intro_point(extend_info_t *failed_intro,
                               const rend_data_t *rend_query)
{
  int i, r;
  rend_cache_entry_t *ent;
  connection_t *conn;

  r = rend_cache_lookup_entry(rend_query->onion_address, -1, &ent);
  if (r<0) {
    log_warn(LD_BUG, "Malformed service ID %s.",
             escaped_safe_str_client(rend_query->onion_address));
    return -1;
  }
  if (r==0) {
    log_info(LD_REND, "Unknown service %s. Re-fetching descriptor.",
             escaped_safe_str_client(rend_query->onion_address));
    rend_client_refetch_v2_renddesc(rend_query);
    return 0;
  }

  for (i = 0; i < smartlist_len(ent->parsed->intro_nodes); i++) {
    rend_intro_point_t *intro = smartlist_get(ent->parsed->intro_nodes, i);
    if (!memcmp(failed_intro->identity_digest,
                intro->extend_info->identity_digest, DIGEST_LEN)) {
      rend_intro_point_free(intro);
      smartlist_del(ent->parsed->intro_nodes, i);
      break;
    }
  }

  if (smartlist_len(ent->parsed->intro_nodes) == 0) {
    log_info(LD_REND,
             "No more intro points remain for %s. Re-fetching descriptor.",
             escaped_safe_str_client(rend_query->onion_address));
    rend_client_refetch_v2_renddesc(rend_query);

    /* move all pending streams back to renddesc_wait */
    while ((conn = connection_get_by_type_state_rendquery(CONN_TYPE_AP,
                                   AP_CONN_STATE_CIRCUIT_WAIT,
                                   rend_query->onion_address))) {
      conn->state = AP_CONN_STATE_RENDDESC_WAIT;
    }

    return 0;
  }
  log_info(LD_REND,"%d options left for %s.",
           smartlist_len(ent->parsed->intro_nodes),
           escaped_safe_str_client(rend_query->onion_address));
  return 1;
}

/** Called when we receive a RENDEZVOUS_ESTABLISHED cell; changes the state of
 * the circuit to C_REND_READY.
 */
int
rend_client_rendezvous_acked(origin_circuit_t *circ, const uint8_t *request,
                             size_t request_len)
{
  (void) request;
  (void) request_len;
  /* we just got an ack for our establish-rendezvous. switch purposes. */
  if (circ->_base.purpose != CIRCUIT_PURPOSE_C_ESTABLISH_REND) {
    log_warn(LD_PROTOCOL,"Got a rendezvous ack when we weren't expecting one. "
             "Closing circ.");
    circuit_mark_for_close(TO_CIRCUIT(circ), END_CIRC_REASON_TORPROTOCOL);
    return -1;
  }
  log_info(LD_REND,"Got rendezvous ack. This circuit is now ready for "
           "rendezvous.");
  circ->_base.purpose = CIRCUIT_PURPOSE_C_REND_READY;
  /* XXXX022 This is a pretty brute-force approach. It'd be better to
   * attach only the connections that are waiting on this circuit, rather
   * than trying to attach them all. See comments bug 743. */
  /* If we already have the introduction circuit built, make sure we send
   * the INTRODUCE cell _now_ */
  connection_ap_attach_pending();
  return 0;
}

/** Bob sent us a rendezvous cell; join the circuits. */
int
rend_client_receive_rendezvous(origin_circuit_t *circ, const uint8_t *request,
                               size_t request_len)
{
  crypt_path_t *hop;
  char keys[DIGEST_LEN+CPATH_KEY_MATERIAL_LEN];

  if ((circ->_base.purpose != CIRCUIT_PURPOSE_C_REND_READY &&
       circ->_base.purpose != CIRCUIT_PURPOSE_C_REND_READY_INTRO_ACKED)
      || !circ->build_state->pending_final_cpath) {
    log_warn(LD_PROTOCOL,"Got rendezvous2 cell from hidden service, but not "
             "expecting it. Closing.");
    circuit_mark_for_close(TO_CIRCUIT(circ), END_CIRC_REASON_TORPROTOCOL);
    return -1;
  }

  if (request_len != DH_KEY_LEN+DIGEST_LEN) {
    log_warn(LD_PROTOCOL,"Incorrect length (%d) on RENDEZVOUS2 cell.",
             (int)request_len);
    goto err;
  }

  log_info(LD_REND,"Got RENDEZVOUS2 cell from hidden service.");

  /* first DH_KEY_LEN bytes are g^y from bob. Finish the dh handshake...*/
  tor_assert(circ->build_state);
  tor_assert(circ->build_state->pending_final_cpath);
  hop = circ->build_state->pending_final_cpath;
  tor_assert(hop->dh_handshake_state);
<<<<<<< HEAD
  if (crypto_dh_compute_secret(LOG_PROTOCOL_WARN, hop->dh_handshake_state,
                               request, DH_KEY_LEN, keys,
                               DIGEST_LEN+CPATH_KEY_MATERIAL_LEN)<0) {
=======
  if (crypto_dh_compute_secret(hop->dh_handshake_state, (char*)request,
                               DH_KEY_LEN,
                               keys, DIGEST_LEN+CPATH_KEY_MATERIAL_LEN)<0) {
>>>>>>> b0def605
    log_warn(LD_GENERAL, "Couldn't complete DH handshake.");
    goto err;
  }
  /* ... and set up cpath. */
  if (circuit_init_cpath_crypto(hop, keys+DIGEST_LEN, 0)<0)
    goto err;

  /* Check whether the digest is right... */
  if (memcmp(keys, request+DH_KEY_LEN, DIGEST_LEN)) {
    log_warn(LD_PROTOCOL, "Incorrect digest of key material.");
    goto err;
  }

  crypto_dh_free(hop->dh_handshake_state);
  hop->dh_handshake_state = NULL;

  /* All is well. Extend the circuit. */
  circ->_base.purpose = CIRCUIT_PURPOSE_C_REND_JOINED;
  hop->state = CPATH_STATE_OPEN;
  /* set the windows to default. these are the windows
   * that alice thinks bob has.
   */
  hop->package_window = circuit_initial_package_window();
  hop->deliver_window = CIRCWINDOW_START;

  onion_append_to_cpath(&circ->cpath, hop);
  circ->build_state->pending_final_cpath = NULL; /* prevent double-free */
  /* XXXX022 This is a pretty brute-force approach. It'd be better to
   * attach only the connections that are waiting on this circuit, rather
   * than trying to attach them all. See comments bug 743. */
  connection_ap_attach_pending();
  return 0;
 err:
  circuit_mark_for_close(TO_CIRCUIT(circ), END_CIRC_REASON_TORPROTOCOL);
  return -1;
}

/** Find all the apconns in state AP_CONN_STATE_RENDDESC_WAIT that are
 * waiting on <b>query</b>. If there's a working cache entry here with at
 * least one intro point, move them to the next state. */
void
rend_client_desc_trynow(const char *query)
{
  edge_connection_t *conn;
  rend_cache_entry_t *entry;
  time_t now = time(NULL);

  smartlist_t *conns = get_connection_array();
  SMARTLIST_FOREACH_BEGIN(conns, connection_t *, _conn) {
    if (_conn->type != CONN_TYPE_AP ||
        _conn->state != AP_CONN_STATE_RENDDESC_WAIT ||
        _conn->marked_for_close)
      continue;
    conn = TO_EDGE_CONN(_conn);
    if (!conn->rend_data)
      continue;
    if (rend_cmp_service_ids(query, conn->rend_data->onion_address))
      continue;
    assert_connection_ok(TO_CONN(conn), now);
    if (rend_cache_lookup_entry(conn->rend_data->onion_address, -1,
                                &entry) == 1 &&
        smartlist_len(entry->parsed->intro_nodes) > 0) {
      /* either this fetch worked, or it failed but there was a
       * valid entry from before which we should reuse */
      log_info(LD_REND,"Rend desc is usable. Launching circuits.");
      conn->_base.state = AP_CONN_STATE_CIRCUIT_WAIT;

      /* restart their timeout values, so they get a fair shake at
       * connecting to the hidden service. */
      conn->_base.timestamp_created = now;
      conn->_base.timestamp_lastread = now;
      conn->_base.timestamp_lastwritten = now;

      if (connection_ap_handshake_attach_circuit(conn) < 0) {
        /* it will never work */
        log_warn(LD_REND,"Rendezvous attempt failed. Closing.");
        if (!conn->_base.marked_for_close)
          connection_mark_unattached_ap(conn, END_STREAM_REASON_CANT_ATTACH);
      }
    } else { /* 404, or fetch didn't get that far */
      log_notice(LD_REND,"Closing stream for '%s.onion': hidden service is "
                 "unavailable (try again later).",
                 safe_str_client(query));
      connection_mark_unattached_ap(conn, END_STREAM_REASON_RESOLVEFAILED);
    }
  } SMARTLIST_FOREACH_END(_conn);
}

/** Return a newly allocated extend_info_t* for a randomly chosen introduction
 * point for the named hidden service.  Return NULL if all introduction points
 * have been tried and failed.
 */
extend_info_t *
rend_client_get_random_intro(const rend_data_t *rend_query)
{
  int i;
  rend_cache_entry_t *entry;
  rend_intro_point_t *intro;
  routerinfo_t *router;

  if (rend_cache_lookup_entry(rend_query->onion_address, -1, &entry) < 1) {
    log_warn(LD_REND,
             "Query '%s' didn't have valid rend desc in cache. Failing.",
             safe_str_client(rend_query->onion_address));
    return NULL;
  }

 again:
  if (smartlist_len(entry->parsed->intro_nodes) == 0)
    return NULL;

  i = crypto_rand_int(smartlist_len(entry->parsed->intro_nodes));
  intro = smartlist_get(entry->parsed->intro_nodes, i);
  /* Do we need to look up the router or is the extend info complete? */
  if (!intro->extend_info->onion_key) {
    if (tor_digest_is_zero(intro->extend_info->identity_digest))
      router = router_get_by_hexdigest(intro->extend_info->nickname);
    else
      router = router_get_by_digest(intro->extend_info->identity_digest);
    if (!router) {
      log_info(LD_REND, "Unknown router with nickname '%s'; trying another.",
               intro->extend_info->nickname);
      rend_intro_point_free(intro);
      smartlist_del(entry->parsed->intro_nodes, i);
      goto again;
    }
    extend_info_free(intro->extend_info);
    intro->extend_info = extend_info_from_router(router);
  }
  return extend_info_dup(intro->extend_info);
}

/** Client-side authorizations for hidden services; map of onion address to
 * rend_service_authorization_t*. */
static strmap_t *auth_hid_servs = NULL;

/** Look up the client-side authorization for the hidden service with
 * <b>onion_address</b>. Return NULL if no authorization is available for
 * that address. */
rend_service_authorization_t*
rend_client_lookup_service_authorization(const char *onion_address)
{
  tor_assert(onion_address);
  if (!auth_hid_servs) return NULL;
  return strmap_get(auth_hid_servs, onion_address);
}

/** Helper: Free storage held by rend_service_authorization_t. */
static void
rend_service_authorization_free(rend_service_authorization_t *auth)
{
  tor_free(auth);
}

/** Helper for strmap_free. */
static void
rend_service_authorization_strmap_item_free(void *service_auth)
{
  rend_service_authorization_free(service_auth);
}

/** Release all the storage held in auth_hid_servs.
 */
void
rend_service_authorization_free_all(void)
{
  if (!auth_hid_servs) {
    return;
  }
  strmap_free(auth_hid_servs, rend_service_authorization_strmap_item_free);
  auth_hid_servs = NULL;
}

/** Parse <b>config_line</b> as a client-side authorization for a hidden
 * service and add it to the local map of hidden service authorizations.
 * Return 0 for success and -1 for failure. */
int
rend_parse_service_authorization(or_options_t *options, int validate_only)
{
  config_line_t *line;
  int res = -1;
  strmap_t *parsed = strmap_new();
  smartlist_t *sl = smartlist_create();
  rend_service_authorization_t *auth = NULL;

  for (line = options->HidServAuth; line; line = line->next) {
    char *onion_address, *descriptor_cookie;
    char descriptor_cookie_tmp[REND_DESC_COOKIE_LEN+2];
    char descriptor_cookie_base64ext[REND_DESC_COOKIE_LEN_BASE64+2+1];
    int auth_type_val = 0;
    auth = NULL;
    SMARTLIST_FOREACH(sl, char *, c, tor_free(c););
    smartlist_clear(sl);
    smartlist_split_string(sl, line->value, " ",
                           SPLIT_SKIP_SPACE|SPLIT_IGNORE_BLANK, 3);
    if (smartlist_len(sl) < 2) {
      log_warn(LD_CONFIG, "Configuration line does not consist of "
               "\"onion-address authorization-cookie [service-name]\": "
               "'%s'", line->value);
      goto err;
    }
    auth = tor_malloc_zero(sizeof(rend_service_authorization_t));
    /* Parse onion address. */
    onion_address = smartlist_get(sl, 0);
    if (strlen(onion_address) != REND_SERVICE_ADDRESS_LEN ||
        strcmpend(onion_address, ".onion")) {
      log_warn(LD_CONFIG, "Onion address has wrong format: '%s'",
               onion_address);
      goto err;
    }
    strlcpy(auth->onion_address, onion_address, REND_SERVICE_ID_LEN_BASE32+1);
    if (!rend_valid_service_id(auth->onion_address)) {
      log_warn(LD_CONFIG, "Onion address has wrong format: '%s'",
               onion_address);
      goto err;
    }
    /* Parse descriptor cookie. */
    descriptor_cookie = smartlist_get(sl, 1);
    if (strlen(descriptor_cookie) != REND_DESC_COOKIE_LEN_BASE64) {
      log_warn(LD_CONFIG, "Authorization cookie has wrong length: '%s'",
               descriptor_cookie);
      goto err;
    }
    /* Add trailing zero bytes (AA) to make base64-decoding happy. */
    tor_snprintf(descriptor_cookie_base64ext,
                 REND_DESC_COOKIE_LEN_BASE64+2+1,
                 "%sAA", descriptor_cookie);
    if (base64_decode(descriptor_cookie_tmp, sizeof(descriptor_cookie_tmp),
                      descriptor_cookie_base64ext,
                      strlen(descriptor_cookie_base64ext)) < 0) {
      log_warn(LD_CONFIG, "Decoding authorization cookie failed: '%s'",
               descriptor_cookie);
      goto err;
    }
    auth_type_val = (descriptor_cookie_tmp[16] >> 4) + 1;
    if (auth_type_val < 1 || auth_type_val > 2) {
      log_warn(LD_CONFIG, "Authorization cookie has unknown authorization "
                          "type encoded.");
      goto err;
    }
    auth->auth_type = auth_type_val == 1 ? REND_BASIC_AUTH : REND_STEALTH_AUTH;
    memcpy(auth->descriptor_cookie, descriptor_cookie_tmp,
           REND_DESC_COOKIE_LEN);
    if (strmap_get(parsed, auth->onion_address)) {
      log_warn(LD_CONFIG, "Duplicate authorization for the same hidden "
                          "service.");
      goto err;
    }
    strmap_set(parsed, auth->onion_address, auth);
    auth = NULL;
  }
  res = 0;
  goto done;
 err:
  res = -1;
 done:
  rend_service_authorization_free(auth);
  SMARTLIST_FOREACH(sl, char *, c, tor_free(c););
  smartlist_free(sl);
  if (!validate_only && res == 0) {
    rend_service_authorization_free_all();
    auth_hid_servs = parsed;
  } else {
    strmap_free(parsed, rend_service_authorization_strmap_item_free);
  }
  return res;
}
<|MERGE_RESOLUTION|>--- conflicted
+++ resolved
@@ -637,15 +637,10 @@
   tor_assert(circ->build_state->pending_final_cpath);
   hop = circ->build_state->pending_final_cpath;
   tor_assert(hop->dh_handshake_state);
-<<<<<<< HEAD
-  if (crypto_dh_compute_secret(LOG_PROTOCOL_WARN, hop->dh_handshake_state,
-                               request, DH_KEY_LEN, keys,
-                               DIGEST_LEN+CPATH_KEY_MATERIAL_LEN)<0) {
-=======
-  if (crypto_dh_compute_secret(hop->dh_handshake_state, (char*)request,
+  if (crypto_dh_compute_secret(LOG_PROTOCOL_WARN,
+                               hop->dh_handshake_state, (char*)request,
                                DH_KEY_LEN,
                                keys, DIGEST_LEN+CPATH_KEY_MATERIAL_LEN)<0) {
->>>>>>> b0def605
     log_warn(LD_GENERAL, "Couldn't complete DH handshake.");
     goto err;
   }
