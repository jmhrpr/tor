--- conflicted
+++ resolved
@@ -937,28 +937,19 @@
       now + DESCRIPTOR_FAILURE_RESET_INTERVAL;
   }
 
-<<<<<<< HEAD
   if (options->UseBridges)
     fetch_bridge_descriptors(options, now);
 
-  /** 1b. Every MAX_SSL_KEY_LIFETIME seconds, we change our TLS context. */
-=======
   /** 1b. Every MAX_SSL_KEY_LIFETIME_INTERNAL seconds, we change our
    * TLS context. */
->>>>>>> 62ec584a
   if (!last_rotated_x509_certificate)
     last_rotated_x509_certificate = now;
   if (last_rotated_x509_certificate+MAX_SSL_KEY_LIFETIME_INTERNAL < now) {
     log_info(LD_GENERAL,"Rotating tls context.");
-<<<<<<< HEAD
     if (tor_tls_context_init(public_server_mode(options),
                              get_tlsclient_identity_key(),
                              is_server ? get_server_identity_key() : NULL,
-                             MAX_SSL_KEY_LIFETIME) < 0) {
-=======
-    if (tor_tls_context_new(get_identity_key(),
-                            MAX_SSL_KEY_LIFETIME_ADVERTISED) < 0) {
->>>>>>> 62ec584a
+                             MAX_SSL_KEY_LIFETIME_ADVERTISED) < 0) {
       log_warn(LD_BUG, "Error reinitializing TLS context");
       /* XXX is it a bug here, that we just keep going? -RD */
     }
