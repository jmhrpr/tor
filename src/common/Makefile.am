
noinst_LIBRARIES = libor.a libor-crypto.a libor-event.a

EXTRA_DIST = common_sha1.i sha256.c

#CFLAGS  = -Wall -Wpointer-arith -O2

if USE_OPENBSD_MALLOC
libor_extra_source=OpenBSD_malloc_Linux.c
else
libor_extra_source=
endif

<<<<<<< HEAD
libor_a_SOURCES = \
  address.c					\
  compat.c					\
  container.c					\
  di_ops.c					\
  log.c						\
  memarea.c					\
  mempool.c					\
  util.c					\
  util_codedigest.c				\
  $(libor_extra_source)

libor_crypto_a_SOURCES = \
  aes.c		\
  crypto.c	\
  torgzip.c	\
  tortls.c

libor_event_a_SOURCES = compat_libevent.c

noinst_HEADERS = 				\
  address.h					\
  aes.h						\
  ciphers.inc					\
  compat.h					\
  compat_libevent.h				\
  container.h					\
  crypto.h					\
  di_ops.h					\
  ht.h						\
  memarea.h					\
  mempool.h					\
  strlcat.c					\
  strlcpy.c					\
  torgzip.h					\
  torint.h					\
  torlog.h					\
  tortls.h					\
  tortls_states.h				\
  util.h
=======
libor_a_SOURCES = address.c log.c util.c compat.c container.c mempool.c \
	memarea.c di_ops.c procmon.c util_codedigest.c $(libor_extra_source)
libor_crypto_a_SOURCES = crypto.c aes.c tortls.c torgzip.c
libor_event_a_SOURCES = compat_libevent.c

noinst_HEADERS = address.h torlog.h crypto.h util.h compat.h aes.h torint.h tortls.h strlcpy.c strlcat.c torgzip.h container.h ht.h mempool.h memarea.h ciphers.inc compat_libevent.h tortls_states.h di_ops.h procmon.h
>>>>>>> b80a8bba

common_sha1.i: $(libor_SOURCES) $(libor_crypto_a_SOURCES) $(noinst_HEADERS)
	if test "@SHA1SUM@" != none; then \
	  @SHA1SUM@ $(libor_SOURCES) $(libor_crypto_a_SOURCES) $(noinst_HEADERS) | @SED@ -n 's/^\(.*\)$$/"\1\\n"/p' > common_sha1.i; \
	elif test "@OPENSSL@" != none; then \
	  @OPENSSL@ sha1 $(libor_SOURCES) $(libor_crypto_a_SOURCES) $(noinst_HEADERS) | @SED@ -n 's/SHA1(\(.*\))= \(.*\)/"\2  \1\\n"/p' > common_sha1.i; \
	else \
	  rm common_sha1.i; \
	  touch common_sha1.i; \
	fi

util_codedigest.o: common_sha1.i
crypto.o: sha256.c<|MERGE_RESOLUTION|>--- conflicted
+++ resolved
@@ -11,7 +11,6 @@
 libor_extra_source=
 endif
 
-<<<<<<< HEAD
 libor_a_SOURCES = \
   address.c					\
   compat.c					\
@@ -20,6 +19,7 @@
   log.c						\
   memarea.c					\
   mempool.c					\
+  procmon.c					\
   util.c					\
   util_codedigest.c				\
   $(libor_extra_source)
@@ -44,6 +44,7 @@
   ht.h						\
   memarea.h					\
   mempool.h					\
+  procmon.h					\
   strlcat.c					\
   strlcpy.c					\
   torgzip.h					\
@@ -52,14 +53,6 @@
   tortls.h					\
   tortls_states.h				\
   util.h
-=======
-libor_a_SOURCES = address.c log.c util.c compat.c container.c mempool.c \
-	memarea.c di_ops.c procmon.c util_codedigest.c $(libor_extra_source)
-libor_crypto_a_SOURCES = crypto.c aes.c tortls.c torgzip.c
-libor_event_a_SOURCES = compat_libevent.c
-
-noinst_HEADERS = address.h torlog.h crypto.h util.h compat.h aes.h torint.h tortls.h strlcpy.c strlcat.c torgzip.h container.h ht.h mempool.h memarea.h ciphers.inc compat_libevent.h tortls_states.h di_ops.h procmon.h
->>>>>>> b80a8bba
 
 common_sha1.i: $(libor_SOURCES) $(libor_crypto_a_SOURCES) $(noinst_HEADERS)
 	if test "@SHA1SUM@" != none; then \
