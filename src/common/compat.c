/* Copyright (c) 2003-2004, Roger Dingledine
 * Copyright (c) 2004-2006, Roger Dingledine, Nick Mathewson.
 * Copyright (c) 2007-2017, The Tor Project, Inc. */
/* See LICENSE for licensing information */

/**
 * \file compat.c
 * \brief Wrappers to make calls more portable.  This code defines
 * functions such as tor_snprintf, get/set various data types,
 * renaming, setting socket options, switching user IDs.  It is basically
 * where the non-portable items are conditionally included depending on
 * the platform.
 **/

#define COMPAT_PRIVATE
#include "compat.h"

#ifdef _WIN32
#include <winsock2.h>
#include <windows.h>
#include <sys/locking.h>
#endif

#ifdef HAVE_UNAME
#include <sys/utsname.h>
#endif
#ifdef HAVE_SYS_TYPES_H
#include <sys/types.h>
#endif
#ifdef HAVE_SYS_SYSCTL_H
#include <sys/sysctl.h>
#endif
#ifdef HAVE_SYS_STAT_H
#include <sys/stat.h>
#endif
#ifdef HAVE_UTIME_H
#include <utime.h>
#endif
#ifdef HAVE_SYS_UTIME_H
#include <sys/utime.h>
#endif
#ifdef HAVE_UNISTD_H
#include <unistd.h>
#endif
#ifdef HAVE_SYS_FCNTL_H
#include <sys/fcntl.h>
#endif
#ifdef HAVE_PWD_H
#include <pwd.h>
#endif
#ifdef HAVE_GRP_H
#include <grp.h>
#endif
#ifdef HAVE_FCNTL_H
#include <fcntl.h>
#endif
#ifdef HAVE_ERRNO_H
#include <errno.h>
#endif
#ifdef HAVE_ARPA_INET_H
#include <arpa/inet.h>
#endif
#ifdef HAVE_CRT_EXTERNS_H
#include <crt_externs.h>
#endif
#ifdef HAVE_SYS_STATVFS_H
#include <sys/statvfs.h>
#endif
#ifdef HAVE_SYS_CAPABILITY_H
#include <sys/capability.h>
#endif

#ifdef _WIN32
#include <conio.h>
#include <wchar.h>
/* Some mingw headers lack these. :p */
#if defined(HAVE_DECL__GETWCH) && !HAVE_DECL__GETWCH
wint_t _getwch(void);
#endif
#ifndef WEOF
#define WEOF (wchar_t)(0xFFFF)
#endif
#if defined(HAVE_DECL_SECUREZEROMEMORY) && !HAVE_DECL_SECUREZEROMEMORY
static inline void
SecureZeroMemory(PVOID ptr, SIZE_T cnt)
{
  volatile char *vcptr = (volatile char*)ptr;
  while (cnt--)
    *vcptr++ = 0;
}
#endif /* defined(HAVE_DECL_SECUREZEROMEMORY) && !HAVE_DECL_SECUREZEROMEMORY */
#elif defined(HAVE_READPASSPHRASE_H)
#include <readpassphrase.h>
#else
#include "tor_readpassphrase.h"
#endif /* defined(_WIN32) || ... */

/* Includes for the process attaching prevention */
#if defined(HAVE_SYS_PRCTL_H) && defined(__linux__)
/* Only use the linux prctl;  the IRIX prctl is totally different */
#include <sys/prctl.h>
#elif defined(__APPLE__)
#include <sys/types.h>
#include <sys/ptrace.h>
#endif /* defined(HAVE_SYS_PRCTL_H) && defined(__linux__) || ... */

#ifdef HAVE_NETDB_H
#include <netdb.h>
#endif
#ifdef HAVE_SYS_PARAM_H
#include <sys/param.h> /* FreeBSD needs this to know what version it is */
#endif
#include <stdio.h>
#include <stdlib.h>
#include <assert.h>
#ifdef HAVE_SIGNAL_H
#include <signal.h>
#endif
#ifdef HAVE_SYS_MMAN_H
#include <sys/mman.h>
#endif
#ifdef HAVE_SYS_SYSLIMITS_H
#include <sys/syslimits.h>
#endif
#ifdef HAVE_SYS_FILE_H
#include <sys/file.h>
#endif

#include "torlog.h"
#include "util.h"
#include "container.h"
#include "address.h"
#include "sandbox.h"

/* Inline the strl functions if the platform doesn't have them. */
#ifndef HAVE_STRLCPY
#include "strlcpy.c"
#endif
#ifndef HAVE_STRLCAT
#include "strlcat.c"
#endif

/* When set_max_file_descriptors() is called, update this with the max file
 * descriptor value so we can use it to check the limit when opening a new
 * socket. Default value is what Debian sets as the default hard limit. */
static int max_sockets = 1024;

/** As open(path, flags, mode), but return an fd with the close-on-exec mode
 * set. */
int
tor_open_cloexec(const char *path, int flags, unsigned mode)
{
  int fd;
  const char *p = sandbox_intern_string(path);
#ifdef O_CLOEXEC
  fd = open(p, flags|O_CLOEXEC, mode);
  if (fd >= 0)
    return fd;
  /* If we got an error, see if it is EINVAL. EINVAL might indicate that,
   * even though we were built on a system with O_CLOEXEC support, we
   * are running on one without. */
  if (errno != EINVAL)
    return -1;
#endif /* defined(O_CLOEXEC) */

  log_debug(LD_FS, "Opening %s with flags %x", p, flags);
  fd = open(p, flags, mode);
#ifdef FD_CLOEXEC
  if (fd >= 0) {
    if (fcntl(fd, F_SETFD, FD_CLOEXEC) == -1) {
      log_warn(LD_FS,"Couldn't set FD_CLOEXEC: %s", strerror(errno));
      close(fd);
      return -1;
    }
  }
#endif /* defined(FD_CLOEXEC) */
  return fd;
}

/** As fopen(path,mode), but ensures that the O_CLOEXEC bit is set on the
 * underlying file handle. */
FILE *
tor_fopen_cloexec(const char *path, const char *mode)
{
  FILE *result = fopen(path, mode);
#ifdef FD_CLOEXEC
  if (result != NULL) {
    if (fcntl(fileno(result), F_SETFD, FD_CLOEXEC) == -1) {
      log_warn(LD_FS,"Couldn't set FD_CLOEXEC: %s", strerror(errno));
      fclose(result);
      return NULL;
    }
  }
#endif /* defined(FD_CLOEXEC) */
  return result;
}

/** As rename(), but work correctly with the sandbox. */
int
tor_rename(const char *path_old, const char *path_new)
{
  log_debug(LD_FS, "Renaming %s to %s", path_old, path_new);
  return rename(sandbox_intern_string(path_old),
                sandbox_intern_string(path_new));
}

/* Some MinGW builds have sys/mman.h, but not the corresponding symbols.
 * Other configs rename the symbols using macros (including getpagesize).
 * So check for sys/mman.h and unistd.h, and a getpagesize declaration. */
#if (defined(HAVE_SYS_MMAN_H) && defined(HAVE_UNISTD_H) && \
     defined(HAVE_DECL_GETPAGESIZE))
#define COMPAT_HAS_MMAN_AND_PAGESIZE
#endif

#if defined(COMPAT_HAS_MMAN_AND_PAGESIZE) || \
  defined(RUNNING_DOXYGEN)
/** Try to create a memory mapping for <b>filename</b> and return it.  On
 * failure, return NULL.  Sets errno properly, using ERANGE to mean
 * "empty file". */
tor_mmap_t *
tor_mmap_file(const char *filename)
{
  int fd; /* router file */
  char *string;
  int page_size, result;
  tor_mmap_t *res;
  size_t size, filesize;
  struct stat st;

  tor_assert(filename);

  fd = tor_open_cloexec(filename, O_RDONLY, 0);
  if (fd<0) {
    int save_errno = errno;
    int severity = (errno == ENOENT) ? LOG_INFO : LOG_WARN;
    log_fn(severity, LD_FS,"Could not open \"%s\" for mmap(): %s",filename,
           strerror(errno));
    errno = save_errno;
    return NULL;
  }

  /* Get the size of the file */
  result = fstat(fd, &st);
  if (result != 0) {
    int save_errno = errno;
    log_warn(LD_FS,
             "Couldn't fstat opened descriptor for \"%s\" during mmap: %s",
             filename, strerror(errno));
    close(fd);
    errno = save_errno;
    return NULL;
  }
  size = filesize = (size_t)(st.st_size);
  /*
   * Should we check for weird crap like mmapping a named pipe here,
   * or just wait for if (!size) below to fail?
   */
  /* ensure page alignment */
  page_size = getpagesize();
  size += (size%page_size) ? page_size-(size%page_size) : 0;

  if (st.st_size > SSIZE_T_CEILING || (off_t)size < st.st_size) {
    log_warn(LD_FS, "File \"%s\" is too large. Ignoring.",filename);
    errno = EFBIG;
    close(fd);
    return NULL;
  }
  if (!size) {
    /* Zero-length file. If we call mmap on it, it will succeed but
     * return NULL, and bad things will happen. So just fail. */
    log_info(LD_FS,"File \"%s\" is empty. Ignoring.",filename);
    errno = ERANGE;
    close(fd);
    return NULL;
  }

  string = mmap(0, size, PROT_READ, MAP_PRIVATE, fd, 0);
  close(fd);
  if (string == MAP_FAILED) {
    int save_errno = errno;
    log_warn(LD_FS,"Could not mmap file \"%s\": %s", filename,
             strerror(errno));
    errno = save_errno;
    return NULL;
  }

  res = tor_malloc_zero(sizeof(tor_mmap_t));
  res->data = string;
  res->size = filesize;
  res->mapping_size = size;

  return res;
}
/** Release storage held for a memory mapping; returns 0 on success,
 * or -1 on failure (and logs a warning). */
int
tor_munmap_file(tor_mmap_t *handle)
{
  int res;

  if (handle == NULL)
    return 0;

  res = munmap((char*)handle->data, handle->mapping_size);
  if (res == 0) {
    /* munmap() succeeded */
    tor_free(handle);
  } else {
    log_warn(LD_FS, "Failed to munmap() in tor_munmap_file(): %s",
             strerror(errno));
    res = -1;
  }

  return res;
}
#elif defined(_WIN32)
tor_mmap_t *
tor_mmap_file(const char *filename)
{
  TCHAR tfilename[MAX_PATH]= {0};
  tor_mmap_t *res = tor_malloc_zero(sizeof(tor_mmap_t));
  int empty = 0;
  HANDLE file_handle = INVALID_HANDLE_VALUE;
  DWORD size_low, size_high;
  uint64_t real_size;
  res->mmap_handle = NULL;
#ifdef UNICODE
  mbstowcs(tfilename,filename,MAX_PATH);
#else
  strlcpy(tfilename,filename,MAX_PATH);
#endif
  file_handle = CreateFile(tfilename,
                           GENERIC_READ, FILE_SHARE_READ,
                           NULL,
                           OPEN_EXISTING,
                           FILE_ATTRIBUTE_NORMAL,
                           0);

  if (file_handle == INVALID_HANDLE_VALUE)
    goto win_err;

  size_low = GetFileSize(file_handle, &size_high);

  if (size_low == INVALID_FILE_SIZE && GetLastError() != NO_ERROR) {
    log_warn(LD_FS,"Error getting size of \"%s\".",filename);
    goto win_err;
  }
  if (size_low == 0 && size_high == 0) {
    log_info(LD_FS,"File \"%s\" is empty. Ignoring.",filename);
    empty = 1;
    goto err;
  }
  real_size = (((uint64_t)size_high)<<32) | size_low;
  if (real_size > SIZE_MAX) {
    log_warn(LD_FS,"File \"%s\" is too big to map; not trying.",filename);
    goto err;
  }
  res->size = real_size;

  res->mmap_handle = CreateFileMapping(file_handle,
                                       NULL,
                                       PAGE_READONLY,
                                       size_high,
                                       size_low,
                                       NULL);
  if (res->mmap_handle == NULL)
    goto win_err;
  res->data = (char*) MapViewOfFile(res->mmap_handle,
                                    FILE_MAP_READ,
                                    0, 0, 0);
  if (!res->data)
    goto win_err;

  CloseHandle(file_handle);
  return res;
 win_err: {
    DWORD e = GetLastError();
    int severity = (e == ERROR_FILE_NOT_FOUND || e == ERROR_PATH_NOT_FOUND) ?
      LOG_INFO : LOG_WARN;
    char *msg = format_win32_error(e);
    log_fn(severity, LD_FS, "Couldn't mmap file \"%s\": %s", filename, msg);
    tor_free(msg);
    if (e == ERROR_FILE_NOT_FOUND || e == ERROR_PATH_NOT_FOUND)
      errno = ENOENT;
    else
      errno = EINVAL;
  }
 err:
  if (empty)
    errno = ERANGE;
  if (file_handle != INVALID_HANDLE_VALUE)
    CloseHandle(file_handle);
  tor_munmap_file(res);
  return NULL;
}

/* Unmap the file, and return 0 for success or -1 for failure */
int
tor_munmap_file(tor_mmap_t *handle)
{
  if (handle == NULL)
    return 0;

  if (handle->data) {
    /* This is an ugly cast, but without it, "data" in struct tor_mmap_t would
       have to be redefined as non-const. */
    BOOL ok = UnmapViewOfFile( (LPVOID) handle->data);
    if (!ok) {
      log_warn(LD_FS, "Failed to UnmapViewOfFile() in tor_munmap_file(): %d",
               (int)GetLastError());
    }
  }

  if (handle->mmap_handle != NULL)
    CloseHandle(handle->mmap_handle);
  tor_free(handle);

  return 0;
}
#else
tor_mmap_t *
tor_mmap_file(const char *filename)
{
  struct stat st;
  char *res = read_file_to_str(filename, RFTS_BIN|RFTS_IGNORE_MISSING, &st);
  tor_mmap_t *handle;
  if (! res)
    return NULL;
  handle = tor_malloc_zero(sizeof(tor_mmap_t));
  handle->data = res;
  handle->size = st.st_size;
  return handle;
}

/** Unmap the file mapped with tor_mmap_file(), and return 0 for success
 * or -1 for failure.
 */

int
tor_munmap_file(tor_mmap_t *handle)
{
  char *d = NULL;
  if (handle == NULL)
    return 0;

  d = (char*)handle->data;
  tor_free(d);
  memwipe(handle, 0, sizeof(tor_mmap_t));
  tor_free(handle);

  /* Can't fail in this mmap()/munmap()-free case */
  return 0;
}
#endif /* defined(COMPAT_HAS_MMAN_AND_PAGESIZE) || ... || ... */

/** Replacement for snprintf.  Differs from platform snprintf in two
 * ways: First, always NUL-terminates its output.  Second, always
 * returns -1 if the result is truncated.  (Note that this return
 * behavior does <i>not</i> conform to C99; it just happens to be
 * easier to emulate "return -1" with conformant implementations than
 * it is to emulate "return number that would be written" with
 * non-conformant implementations.) */
int
tor_snprintf(char *str, size_t size, const char *format, ...)
{
  va_list ap;
  int r;
  va_start(ap,format);
  r = tor_vsnprintf(str,size,format,ap);
  va_end(ap);
  return r;
}

/** Replacement for vsnprintf; behavior differs as tor_snprintf differs from
 * snprintf.
 */
int
tor_vsnprintf(char *str, size_t size, const char *format, va_list args)
{
  int r;
  if (size == 0)
    return -1; /* no place for the NUL */
  if (size > SIZE_T_CEILING)
    return -1;
#ifdef _WIN32
  r = _vsnprintf(str, size, format, args);
#else
  r = vsnprintf(str, size, format, args);
#endif
  str[size-1] = '\0';
  if (r < 0 || r >= (ssize_t)size)
    return -1;
  return r;
}

/**
 * Portable asprintf implementation.  Does a printf() into a newly malloc'd
 * string.  Sets *<b>strp</b> to this string, and returns its length (not
 * including the terminating NUL character).
 *
 * You can treat this function as if its implementation were something like
   <pre>
     char buf[_INFINITY_];
     tor_snprintf(buf, sizeof(buf), fmt, args);
     *strp = tor_strdup(buf);
     return strlen(*strp):
   </pre>
 * Where _INFINITY_ is an imaginary constant so big that any string can fit
 * into it.
 */
int
tor_asprintf(char **strp, const char *fmt, ...)
{
  int r;
  va_list args;
  va_start(args, fmt);
  r = tor_vasprintf(strp, fmt, args);
  va_end(args);
  if (!*strp || r < 0) {
    /* LCOV_EXCL_START */
    log_err(LD_BUG, "Internal error in asprintf");
    tor_assert(0);
    /* LCOV_EXCL_STOP */
  }
  return r;
}

/**
 * Portable vasprintf implementation.  Does a printf() into a newly malloc'd
 * string.  Differs from regular vasprintf in the same ways that
 * tor_asprintf() differs from regular asprintf.
 */
int
tor_vasprintf(char **strp, const char *fmt, va_list args)
{
  /* use a temporary variable in case *strp is in args. */
  char *strp_tmp=NULL;
#ifdef HAVE_VASPRINTF
  /* If the platform gives us one, use it. */
  int r = vasprintf(&strp_tmp, fmt, args);
  if (r < 0)
    *strp = NULL;
  else
    *strp = strp_tmp;
  return r;
#elif defined(HAVE__VSCPRINTF)
  /* On Windows, _vsnprintf won't tell us the length of the string if it
   * overflows, so we need to use _vcsprintf to tell how much to allocate */
  int len, r;
  va_list tmp_args;
  va_copy(tmp_args, args);
  len = _vscprintf(fmt, tmp_args);
  va_end(tmp_args);
  if (len < 0) {
    *strp = NULL;
    return -1;
  }
  strp_tmp = tor_malloc(len + 1);
  r = _vsnprintf(strp_tmp, len+1, fmt, args);
  if (r != len) {
    tor_free(strp_tmp);
    *strp = NULL;
    return -1;
  }
  *strp = strp_tmp;
  return len;
#else
  /* Everywhere else, we have a decent vsnprintf that tells us how many
   * characters we need.  We give it a try on a short buffer first, since
   * it might be nice to avoid the second vsnprintf call.
   */
  char buf[128];
  int len, r;
  va_list tmp_args;
  va_copy(tmp_args, args);
  /* vsnprintf() was properly checked but tor_vsnprintf() available so
   * why not use it? */
  len = tor_vsnprintf(buf, sizeof(buf), fmt, tmp_args);
  va_end(tmp_args);
  if (len < (int)sizeof(buf)) {
    *strp = tor_strdup(buf);
    return len;
  }
  strp_tmp = tor_malloc(len+1);
  /* use of tor_vsnprintf() will ensure string is null terminated */
  r = tor_vsnprintf(strp_tmp, len+1, fmt, args);
  if (r != len) {
    tor_free(strp_tmp);
    *strp = NULL;
    return -1;
  }
  *strp = strp_tmp;
  return len;
#endif /* defined(HAVE_VASPRINTF) || ... */
}

/** Given <b>hlen</b> bytes at <b>haystack</b> and <b>nlen</b> bytes at
 * <b>needle</b>, return a pointer to the first occurrence of the needle
 * within the haystack, or NULL if there is no such occurrence.
 *
 * This function is <em>not</em> timing-safe.
 *
 * Requires that <b>nlen</b> be greater than zero.
 */
const void *
tor_memmem(const void *_haystack, size_t hlen,
           const void *_needle, size_t nlen)
{
#if defined(HAVE_MEMMEM) && (!defined(__GNUC__) || __GNUC__ >= 2)
  tor_assert(nlen);
  return memmem(_haystack, hlen, _needle, nlen);
#else
  /* This isn't as fast as the GLIBC implementation, but it doesn't need to
   * be. */
  const char *p, *last_possible_start;
  const char *haystack = (const char*)_haystack;
  const char *needle = (const char*)_needle;
  char first;
  tor_assert(nlen);

  if (nlen > hlen)
    return NULL;

  p = haystack;
  /* Last position at which the needle could start. */
  last_possible_start = haystack + hlen - nlen;
  first = *(const char*)needle;
  while ((p = memchr(p, first, last_possible_start + 1 - p))) {
    if (fast_memeq(p, needle, nlen))
      return p;
    if (++p > last_possible_start) {
      /* This comparison shouldn't be necessary, since if p was previously
       * equal to last_possible_start, the next memchr call would be
       * "memchr(p, first, 0)", which will return NULL. But it clarifies the
       * logic. */
      return NULL;
    }
  }
  return NULL;
#endif /* defined(HAVE_MEMMEM) && (!defined(__GNUC__) || __GNUC__ >= 2) */
}

/**
 * Tables to implement ctypes-replacement TOR_IS*() functions.  Each table
 * has 256 bits to look up whether a character is in some set or not.  This
 * fails on non-ASCII platforms, but it is hard to find a platform whose
 * character set is not a superset of ASCII nowadays. */

/**@{*/
const uint32_t TOR_ISALPHA_TABLE[8] =
  { 0, 0, 0x7fffffe, 0x7fffffe, 0, 0, 0, 0 };
const uint32_t TOR_ISALNUM_TABLE[8] =
  { 0, 0x3ff0000, 0x7fffffe, 0x7fffffe, 0, 0, 0, 0 };
const uint32_t TOR_ISSPACE_TABLE[8] = { 0x3e00, 0x1, 0, 0, 0, 0, 0, 0 };
const uint32_t TOR_ISXDIGIT_TABLE[8] =
  { 0, 0x3ff0000, 0x7e, 0x7e, 0, 0, 0, 0 };
const uint32_t TOR_ISDIGIT_TABLE[8] = { 0, 0x3ff0000, 0, 0, 0, 0, 0, 0 };
const uint32_t TOR_ISPRINT_TABLE[8] =
  { 0, 0xffffffff, 0xffffffff, 0x7fffffff, 0, 0, 0, 0x0 };
const uint32_t TOR_ISUPPER_TABLE[8] = { 0, 0, 0x7fffffe, 0, 0, 0, 0, 0 };
const uint32_t TOR_ISLOWER_TABLE[8] = { 0, 0, 0, 0x7fffffe, 0, 0, 0, 0 };

/** Upper-casing and lowercasing tables to map characters to upper/lowercase
 * equivalents.  Used by tor_toupper() and tor_tolower(). */
/**@{*/
const uint8_t TOR_TOUPPER_TABLE[256] = {
  0,1,2,3,4,5,6,7,8,9,10,11,12,13,14,15,
  16,17,18,19,20,21,22,23,24,25,26,27,28,29,30,31,
  32,33,34,35,36,37,38,39,40,41,42,43,44,45,46,47,
  48,49,50,51,52,53,54,55,56,57,58,59,60,61,62,63,
  64,65,66,67,68,69,70,71,72,73,74,75,76,77,78,79,
  80,81,82,83,84,85,86,87,88,89,90,91,92,93,94,95,
  96,65,66,67,68,69,70,71,72,73,74,75,76,77,78,79,
  80,81,82,83,84,85,86,87,88,89,90,123,124,125,126,127,
  128,129,130,131,132,133,134,135,136,137,138,139,140,141,142,143,
  144,145,146,147,148,149,150,151,152,153,154,155,156,157,158,159,
  160,161,162,163,164,165,166,167,168,169,170,171,172,173,174,175,
  176,177,178,179,180,181,182,183,184,185,186,187,188,189,190,191,
  192,193,194,195,196,197,198,199,200,201,202,203,204,205,206,207,
  208,209,210,211,212,213,214,215,216,217,218,219,220,221,222,223,
  224,225,226,227,228,229,230,231,232,233,234,235,236,237,238,239,
  240,241,242,243,244,245,246,247,248,249,250,251,252,253,254,255,
};
const uint8_t TOR_TOLOWER_TABLE[256] = {
  0,1,2,3,4,5,6,7,8,9,10,11,12,13,14,15,
  16,17,18,19,20,21,22,23,24,25,26,27,28,29,30,31,
  32,33,34,35,36,37,38,39,40,41,42,43,44,45,46,47,
  48,49,50,51,52,53,54,55,56,57,58,59,60,61,62,63,
  64,97,98,99,100,101,102,103,104,105,106,107,108,109,110,111,
  112,113,114,115,116,117,118,119,120,121,122,91,92,93,94,95,
  96,97,98,99,100,101,102,103,104,105,106,107,108,109,110,111,
  112,113,114,115,116,117,118,119,120,121,122,123,124,125,126,127,
  128,129,130,131,132,133,134,135,136,137,138,139,140,141,142,143,
  144,145,146,147,148,149,150,151,152,153,154,155,156,157,158,159,
  160,161,162,163,164,165,166,167,168,169,170,171,172,173,174,175,
  176,177,178,179,180,181,182,183,184,185,186,187,188,189,190,191,
  192,193,194,195,196,197,198,199,200,201,202,203,204,205,206,207,
  208,209,210,211,212,213,214,215,216,217,218,219,220,221,222,223,
  224,225,226,227,228,229,230,231,232,233,234,235,236,237,238,239,
  240,241,242,243,244,245,246,247,248,249,250,251,252,253,254,255,
};
/**@}*/

/** Helper for tor_strtok_r_impl: Advances cp past all characters in
 * <b>sep</b>, and returns its new value. */
static char *
strtok_helper(char *cp, const char *sep)
{
  if (sep[1]) {
    while (*cp && strchr(sep, *cp))
      ++cp;
  } else {
    while (*cp && *cp == *sep)
      ++cp;
  }
  return cp;
}

/** Implementation of strtok_r for platforms whose coders haven't figured out
 * how to write one.  Hey, retrograde libc developers!  You can use this code
 * here for free! */
char *
tor_strtok_r_impl(char *str, const char *sep, char **lasts)
{
  char *cp, *start;
  tor_assert(*sep);
  if (str) {
    str = strtok_helper(str, sep);
    if (!*str)
      return NULL;
    start = cp = *lasts = str;
  } else if (!*lasts || !**lasts) {
    return NULL;
  } else {
    start = cp = *lasts;
  }

  if (sep[1]) {
    while (*cp && !strchr(sep, *cp))
      ++cp;
  } else {
    cp = strchr(cp, *sep);
  }

  if (!cp || !*cp) {
    *lasts = NULL;
  } else {
    *cp++ = '\0';
    *lasts = strtok_helper(cp, sep);
  }
  return start;
}

#ifdef _WIN32
/** Take a filename and return a pointer to its final element.  This
 * function is called on __FILE__ to fix a MSVC nit where __FILE__
 * contains the full path to the file.  This is bad, because it
 * confuses users to find the home directory of the person who
 * compiled the binary in their warning messages.
 */
const char *
tor_fix_source_file(const char *fname)
{
  const char *cp1, *cp2, *r;
  cp1 = strrchr(fname, '/');
  cp2 = strrchr(fname, '\\');
  if (cp1 && cp2) {
    r = (cp1<cp2)?(cp2+1):(cp1+1);
  } else if (cp1) {
    r = cp1+1;
  } else if (cp2) {
    r = cp2+1;
  } else {
    r = fname;
  }
  return r;
}
#endif /* defined(_WIN32) */

/**
 * Read a 16-bit value beginning at <b>cp</b>.  Equivalent to
 * *(uint16_t*)(cp), but will not cause segfaults on platforms that forbid
 * unaligned memory access.
 */
uint16_t
get_uint16(const void *cp)
{
  uint16_t v;
  memcpy(&v,cp,2);
  return v;
}
/**
 * Read a 32-bit value beginning at <b>cp</b>.  Equivalent to
 * *(uint32_t*)(cp), but will not cause segfaults on platforms that forbid
 * unaligned memory access.
 */
uint32_t
get_uint32(const void *cp)
{
  uint32_t v;
  memcpy(&v,cp,4);
  return v;
}
/**
 * Read a 64-bit value beginning at <b>cp</b>.  Equivalent to
 * *(uint64_t*)(cp), but will not cause segfaults on platforms that forbid
 * unaligned memory access.
 */
uint64_t
get_uint64(const void *cp)
{
  uint64_t v;
  memcpy(&v,cp,8);
  return v;
}

/**
 * Set a 16-bit value beginning at <b>cp</b> to <b>v</b>. Equivalent to
 * *(uint16_t*)(cp) = v, but will not cause segfaults on platforms that forbid
 * unaligned memory access. */
void
set_uint16(void *cp, uint16_t v)
{
  memcpy(cp,&v,2);
}
/**
 * Set a 32-bit value beginning at <b>cp</b> to <b>v</b>. Equivalent to
 * *(uint32_t*)(cp) = v, but will not cause segfaults on platforms that forbid
 * unaligned memory access. */
void
set_uint32(void *cp, uint32_t v)
{
  memcpy(cp,&v,4);
}
/**
 * Set a 64-bit value beginning at <b>cp</b> to <b>v</b>. Equivalent to
 * *(uint64_t*)(cp) = v, but will not cause segfaults on platforms that forbid
 * unaligned memory access. */
void
set_uint64(void *cp, uint64_t v)
{
  memcpy(cp,&v,8);
}

/**
 * Rename the file <b>from</b> to the file <b>to</b>.  On Unix, this is
 * the same as rename(2).  On windows, this removes <b>to</b> first if
 * it already exists.
 * Returns 0 on success.  Returns -1 and sets errno on failure.
 */
int
replace_file(const char *from, const char *to)
{
#ifndef _WIN32
  return tor_rename(from, to);
#else
  switch (file_status(to))
    {
    case FN_NOENT:
      break;
    case FN_FILE:
    case FN_EMPTY:
      if (unlink(to)) return -1;
      break;
    case FN_ERROR:
      return -1;
    case FN_DIR:
      errno = EISDIR;
      return -1;
    }
  return tor_rename(from,to);
#endif /* !defined(_WIN32) */
}

/** Change <b>fname</b>'s modification time to now. */
int
touch_file(const char *fname)
{
  if (utime(fname, NULL)!=0)
    return -1;
  return 0;
}

/** Represents a lockfile on which we hold the lock. */
struct tor_lockfile_t {
  /** Name of the file */
  char *filename;
  /** File descriptor used to hold the file open */
  int fd;
};

/** Try to get a lock on the lockfile <b>filename</b>, creating it as
 * necessary.  If someone else has the lock and <b>blocking</b> is true,
 * wait until the lock is available.  Otherwise return immediately whether
 * we succeeded or not.
 *
 * Set *<b>locked_out</b> to true if somebody else had the lock, and to false
 * otherwise.
 *
 * Return a <b>tor_lockfile_t</b> on success, NULL on failure.
 *
 * (Implementation note: because we need to fall back to fcntl on some
 *  platforms, these locks are per-process, not per-thread.  If you want
 *  to do in-process locking, use tor_mutex_t like a normal person.
 *  On Windows, when <b>blocking</b> is true, the maximum time that
 *  is actually waited is 10 seconds, after which NULL is returned
 *  and <b>locked_out</b> is set to 1.)
 */
tor_lockfile_t *
tor_lockfile_lock(const char *filename, int blocking, int *locked_out)
{
  tor_lockfile_t *result;
  int fd;
  *locked_out = 0;

  log_info(LD_FS, "Locking \"%s\"", filename);
  fd = tor_open_cloexec(filename, O_RDWR|O_CREAT|O_TRUNC, 0600);
  if (fd < 0) {
    log_warn(LD_FS,"Couldn't open \"%s\" for locking: %s", filename,
             strerror(errno));
    return NULL;
  }

#ifdef _WIN32
  _lseek(fd, 0, SEEK_SET);
  if (_locking(fd, blocking ? _LK_LOCK : _LK_NBLCK, 1) < 0) {
    if (errno != EACCES && errno != EDEADLOCK)
      log_warn(LD_FS,"Couldn't lock \"%s\": %s", filename, strerror(errno));
    else
      *locked_out = 1;
    close(fd);
    return NULL;
  }
#elif defined(HAVE_FLOCK)
  if (flock(fd, LOCK_EX|(blocking ? 0 : LOCK_NB)) < 0) {
    if (errno != EWOULDBLOCK)
      log_warn(LD_FS,"Couldn't lock \"%s\": %s", filename, strerror(errno));
    else
      *locked_out = 1;
    close(fd);
    return NULL;
  }
#else
  {
    struct flock lock;
    memset(&lock, 0, sizeof(lock));
    lock.l_type = F_WRLCK;
    lock.l_whence = SEEK_SET;
    if (fcntl(fd, blocking ? F_SETLKW : F_SETLK, &lock) < 0) {
      if (errno != EACCES && errno != EAGAIN)
        log_warn(LD_FS, "Couldn't lock \"%s\": %s", filename, strerror(errno));
      else
        *locked_out = 1;
      close(fd);
      return NULL;
    }
  }
#endif /* defined(_WIN32) || ... */

  result = tor_malloc(sizeof(tor_lockfile_t));
  result->filename = tor_strdup(filename);
  result->fd = fd;
  return result;
}

/** Release the lock held as <b>lockfile</b>. */
void
tor_lockfile_unlock(tor_lockfile_t *lockfile)
{
  tor_assert(lockfile);

  log_info(LD_FS, "Unlocking \"%s\"", lockfile->filename);
#ifdef _WIN32
  _lseek(lockfile->fd, 0, SEEK_SET);
  if (_locking(lockfile->fd, _LK_UNLCK, 1) < 0) {
    log_warn(LD_FS,"Error unlocking \"%s\": %s", lockfile->filename,
             strerror(errno));
  }
#elif defined(HAVE_FLOCK)
  if (flock(lockfile->fd, LOCK_UN) < 0) {
    log_warn(LD_FS, "Error unlocking \"%s\": %s", lockfile->filename,
             strerror(errno));
  }
#else
  /* Closing the lockfile is sufficient. */
#endif /* defined(_WIN32) || ... */

  close(lockfile->fd);
  lockfile->fd = -1;
  tor_free(lockfile->filename);
  tor_free(lockfile);
}

/** @{ */
/** Some old versions of Unix didn't define constants for these values,
 * and instead expect you to say 0, 1, or 2. */
#ifndef SEEK_SET
#define SEEK_SET 0
#endif
#ifndef SEEK_CUR
#define SEEK_CUR 1
#endif
#ifndef SEEK_END
#define SEEK_END 2
#endif
/** @} */

/** Return the position of <b>fd</b> with respect to the start of the file. */
off_t
tor_fd_getpos(int fd)
{
#ifdef _WIN32
  return (off_t) _lseek(fd, 0, SEEK_CUR);
#else
  return (off_t) lseek(fd, 0, SEEK_CUR);
#endif
}

/** Move <b>fd</b> to the end of the file. Return -1 on error, 0 on success.
 * If the file is a pipe, do nothing and succeed.
 **/
int
tor_fd_seekend(int fd)
{
#ifdef _WIN32
  return _lseek(fd, 0, SEEK_END) < 0 ? -1 : 0;
#else
  off_t rc = lseek(fd, 0, SEEK_END) < 0 ? -1 : 0;
#ifdef ESPIPE
  /* If we get an error and ESPIPE, then it's a pipe or a socket of a fifo:
   * no need to worry. */
  if (rc < 0 && errno == ESPIPE)
    rc = 0;
#endif /* defined(ESPIPE) */
  return (rc < 0) ? -1 : 0;
#endif /* defined(_WIN32) */
}

/** Move <b>fd</b> to position <b>pos</b> in the file. Return -1 on error, 0
 * on success. */
int
tor_fd_setpos(int fd, off_t pos)
{
#ifdef _WIN32
  return _lseek(fd, pos, SEEK_SET) < 0 ? -1 : 0;
#else
  return lseek(fd, pos, SEEK_SET) < 0 ? -1 : 0;
#endif
}

/** Replacement for ftruncate(fd, 0): move to the front of the file and remove
 * all the rest of the file. Return -1 on error, 0 on success. */
int
tor_ftruncate(int fd)
{
  /* Rumor has it that some versions of ftruncate do not move the file pointer.
   */
  if (tor_fd_setpos(fd, 0) < 0)
    return -1;

#ifdef _WIN32
  return _chsize(fd, 0);
#else
  return ftruncate(fd, 0);
#endif
}

#undef DEBUG_SOCKET_COUNTING
#ifdef DEBUG_SOCKET_COUNTING
/** A bitarray of all fds that should be passed to tor_socket_close(). Only
 * used if DEBUG_SOCKET_COUNTING is defined. */
static bitarray_t *open_sockets = NULL;
/** The size of <b>open_sockets</b>, in bits. */
static int max_socket = -1;
#endif /* defined(DEBUG_SOCKET_COUNTING) */

/** Count of number of sockets currently open.  (Undercounts sockets opened by
 * eventdns and libevent.) */
static int n_sockets_open = 0;

/** Mutex to protect open_sockets, max_socket, and n_sockets_open. */
static tor_mutex_t *socket_accounting_mutex = NULL;

/** Helper: acquire the socket accounting lock. */
static inline void
socket_accounting_lock(void)
{
  if (PREDICT_UNLIKELY(!socket_accounting_mutex))
    socket_accounting_mutex = tor_mutex_new();
  tor_mutex_acquire(socket_accounting_mutex);
}

/** Helper: release the socket accounting lock. */
static inline void
socket_accounting_unlock(void)
{
  tor_mutex_release(socket_accounting_mutex);
}

/** As close(), but guaranteed to work for sockets across platforms (including
 * Windows, where close()ing a socket doesn't work.  Returns 0 on success and
 * the socket error code on failure. */
int
tor_close_socket_simple(tor_socket_t s)
{
  int r = 0;

  /* On Windows, you have to call close() on fds returned by open(),
  * and closesocket() on fds returned by socket().  On Unix, everything
  * gets close()'d.  We abstract this difference by always using
  * tor_close_socket to close sockets, and always using close() on
  * files.
  */
  #if defined(_WIN32)
    r = closesocket(s);
  #else
    r = close(s);
  #endif

  if (r != 0) {
    int err = tor_socket_errno(-1);
    log_info(LD_NET, "Close returned an error: %s", tor_socket_strerror(err));
    return err;
  }

  return r;
}

/** As tor_close_socket_simple(), but keeps track of the number
 * of open sockets. Returns 0 on success, -1 on failure. */
MOCK_IMPL(int,
tor_close_socket,(tor_socket_t s))
{
  int r = tor_close_socket_simple(s);

  socket_accounting_lock();
#ifdef DEBUG_SOCKET_COUNTING
  if (s > max_socket || ! bitarray_is_set(open_sockets, s)) {
    log_warn(LD_BUG, "Closing a socket (%d) that wasn't returned by tor_open_"
             "socket(), or that was already closed or something.", s);
  } else {
    tor_assert(open_sockets && s <= max_socket);
    bitarray_clear(open_sockets, s);
  }
#endif /* defined(DEBUG_SOCKET_COUNTING) */
  if (r == 0) {
    --n_sockets_open;
  } else {
#ifdef _WIN32
    if (r != WSAENOTSOCK)
      --n_sockets_open;
#else
    if (r != EBADF)
      --n_sockets_open; // LCOV_EXCL_LINE -- EIO and EINTR too hard to force.
#endif /* defined(_WIN32) */
    r = -1;
  }

  tor_assert_nonfatal(n_sockets_open >= 0);
  socket_accounting_unlock();
  return r;
}

/** @{ */
#ifdef DEBUG_SOCKET_COUNTING
/** Helper: if DEBUG_SOCKET_COUNTING is enabled, remember that <b>s</b> is
 * now an open socket. */
static inline void
mark_socket_open(tor_socket_t s)
{
  /* XXXX This bitarray business will NOT work on windows: sockets aren't
     small ints there. */
  if (s > max_socket) {
    if (max_socket == -1) {
      open_sockets = bitarray_init_zero(s+128);
      max_socket = s+128;
    } else {
      open_sockets = bitarray_expand(open_sockets, max_socket, s+128);
      max_socket = s+128;
    }
  }
  if (bitarray_is_set(open_sockets, s)) {
    log_warn(LD_BUG, "I thought that %d was already open, but socket() just "
             "gave it to me!", s);
  }
  bitarray_set(open_sockets, s);
}
#else /* !(defined(DEBUG_SOCKET_COUNTING)) */
#define mark_socket_open(s) STMT_NIL
#endif /* defined(DEBUG_SOCKET_COUNTING) */
/** @} */

/** As socket(), but counts the number of open sockets. */
MOCK_IMPL(tor_socket_t,
tor_open_socket,(int domain, int type, int protocol))
{
  return tor_open_socket_with_extensions(domain, type, protocol, 1, 0);
}

/** Mockable wrapper for connect(). */
MOCK_IMPL(tor_socket_t,
tor_connect_socket,(tor_socket_t sock, const struct sockaddr *address,
                     socklen_t address_len))
{
  return connect(sock,address,address_len);
}

/** As socket(), but creates a nonblocking socket and
 * counts the number of open sockets. */
tor_socket_t
tor_open_socket_nonblocking(int domain, int type, int protocol)
{
  return tor_open_socket_with_extensions(domain, type, protocol, 1, 1);
}

/** As socket(), but counts the number of open sockets and handles
 * socket creation with either of SOCK_CLOEXEC and SOCK_NONBLOCK specified.
 * <b>cloexec</b> and <b>nonblock</b> should be either 0 or 1 to indicate
 * if the corresponding extension should be used.*/
tor_socket_t
tor_open_socket_with_extensions(int domain, int type, int protocol,
                                int cloexec, int nonblock)
{
  tor_socket_t s;

  /* We are about to create a new file descriptor so make sure we have
   * enough of them. */
  if (get_n_open_sockets() >= max_sockets - 1) {
#ifdef _WIN32
    WSASetLastError(WSAEMFILE);
#else
    errno = EMFILE;
#endif
    return TOR_INVALID_SOCKET;
  }

#if defined(SOCK_CLOEXEC) && defined(SOCK_NONBLOCK)
  int ext_flags = (cloexec ? SOCK_CLOEXEC : 0) |
                  (nonblock ? SOCK_NONBLOCK : 0);
  s = socket(domain, type|ext_flags, protocol);
  if (SOCKET_OK(s))
    goto socket_ok;
  /* If we got an error, see if it is EINVAL. EINVAL might indicate that,
   * even though we were built on a system with SOCK_CLOEXEC and SOCK_NONBLOCK
   * support, we are running on one without. */
  if (errno != EINVAL)
    return s;
#endif /* defined(SOCK_CLOEXEC) && defined(SOCK_NONBLOCK) */

  s = socket(domain, type, protocol);
  if (! SOCKET_OK(s))
    return s;

#if defined(FD_CLOEXEC)
  if (cloexec) {
    if (fcntl(s, F_SETFD, FD_CLOEXEC) == -1) {
      log_warn(LD_FS,"Couldn't set FD_CLOEXEC: %s", strerror(errno));
      tor_close_socket_simple(s);
      return TOR_INVALID_SOCKET;
    }
  }
#else /* !(defined(FD_CLOEXEC)) */
  (void)cloexec;
#endif /* defined(FD_CLOEXEC) */

  if (nonblock) {
    if (set_socket_nonblocking(s) == -1) {
      tor_close_socket_simple(s);
      return TOR_INVALID_SOCKET;
    }
  }

  goto socket_ok; /* So that socket_ok will not be unused. */

 socket_ok:
  socket_accounting_lock();
  ++n_sockets_open;
  mark_socket_open(s);
  socket_accounting_unlock();
  return s;
}

/** As accept(), but counts the number of open sockets. */
tor_socket_t
tor_accept_socket(tor_socket_t sockfd, struct sockaddr *addr, socklen_t *len)
{
  return tor_accept_socket_with_extensions(sockfd, addr, len, 1, 0);
}

/** As accept(), but returns a nonblocking socket and
 * counts the number of open sockets. */
tor_socket_t
tor_accept_socket_nonblocking(tor_socket_t sockfd, struct sockaddr *addr,
                              socklen_t *len)
{
  return tor_accept_socket_with_extensions(sockfd, addr, len, 1, 1);
}

/** As accept(), but counts the number of open sockets and handles
 * socket creation with either of SOCK_CLOEXEC and SOCK_NONBLOCK specified.
 * <b>cloexec</b> and <b>nonblock</b> should be either 0 or 1 to indicate
 * if the corresponding extension should be used.*/
tor_socket_t
tor_accept_socket_with_extensions(tor_socket_t sockfd, struct sockaddr *addr,
                                 socklen_t *len, int cloexec, int nonblock)
{
  tor_socket_t s;

  /* We are about to create a new file descriptor so make sure we have
   * enough of them. */
  if (get_n_open_sockets() >= max_sockets - 1) {
#ifdef _WIN32
    WSASetLastError(WSAEMFILE);
#else
    errno = EMFILE;
#endif
    return TOR_INVALID_SOCKET;
  }

#if defined(HAVE_ACCEPT4) && defined(SOCK_CLOEXEC) \
  && defined(SOCK_NONBLOCK)
  int ext_flags = (cloexec ? SOCK_CLOEXEC : 0) |
                  (nonblock ? SOCK_NONBLOCK : 0);
  s = accept4(sockfd, addr, len, ext_flags);
  if (SOCKET_OK(s))
    goto socket_ok;
  /* If we got an error, see if it is ENOSYS. ENOSYS indicates that,
   * even though we were built on a system with accept4 support, we
   * are running on one without. Also, check for EINVAL, which indicates that
   * we are missing SOCK_CLOEXEC/SOCK_NONBLOCK support. */
  if (errno != EINVAL && errno != ENOSYS)
    return s;
#endif /* defined(HAVE_ACCEPT4) && defined(SOCK_CLOEXEC) ... */

  s = accept(sockfd, addr, len);
  if (!SOCKET_OK(s))
    return s;

#if defined(FD_CLOEXEC)
  if (cloexec) {
    if (fcntl(s, F_SETFD, FD_CLOEXEC) == -1) {
      log_warn(LD_NET, "Couldn't set FD_CLOEXEC: %s", strerror(errno));
      tor_close_socket_simple(s);
      return TOR_INVALID_SOCKET;
    }
  }
#else /* !(defined(FD_CLOEXEC)) */
  (void)cloexec;
#endif /* defined(FD_CLOEXEC) */

  if (nonblock) {
    if (set_socket_nonblocking(s) == -1) {
      tor_close_socket_simple(s);
      return TOR_INVALID_SOCKET;
    }
  }

  goto socket_ok; /* So that socket_ok will not be unused. */

 socket_ok:
  socket_accounting_lock();
  ++n_sockets_open;
  mark_socket_open(s);
  socket_accounting_unlock();
  return s;
}

/** Return the number of sockets we currently have opened. */
int
get_n_open_sockets(void)
{
  int n;
  socket_accounting_lock();
  n = n_sockets_open;
  socket_accounting_unlock();
  return n;
}

/** Mockable wrapper for getsockname(). */
MOCK_IMPL(int,
tor_getsockname,(tor_socket_t sock, struct sockaddr *address,
                 socklen_t *address_len))
{
   return getsockname(sock, address, address_len);
}

/** Turn <b>socket</b> into a nonblocking socket. Return 0 on success, -1
 * on failure.
 */
int
set_socket_nonblocking(tor_socket_t sock)
{
#if defined(_WIN32)
  unsigned long nonblocking = 1;
  ioctlsocket(sock, FIONBIO, (unsigned long*) &nonblocking);
#else
  int flags;

  flags = fcntl(sock, F_GETFL, 0);
  if (flags == -1) {
    log_warn(LD_NET, "Couldn't get file status flags: %s", strerror(errno));
    return -1;
  }
  flags |= O_NONBLOCK;
  if (fcntl(sock, F_SETFL, flags) == -1) {
    log_warn(LD_NET, "Couldn't set file status flags: %s", strerror(errno));
    return -1;
  }
#endif /* defined(_WIN32) */

  return 0;
}

/**
 * Allocate a pair of connected sockets.  (Like socketpair(family,
 * type,protocol,fd), but works on systems that don't have
 * socketpair.)
 *
 * Currently, only (AF_UNIX, SOCK_STREAM, 0) sockets are supported.
 *
 * Note that on systems without socketpair, this call will fail if
 * localhost is inaccessible (for example, if the networking
 * stack is down). And even if it succeeds, the socket pair will not
 * be able to read while localhost is down later (the socket pair may
 * even close, depending on OS-specific timeouts).
 *
 * Returns 0 on success and -errno on failure; do not rely on the value
 * of errno or WSAGetLastError().
 **/
/* It would be nicer just to set errno, but that won't work for windows. */
int
tor_socketpair(int family, int type, int protocol, tor_socket_t fd[2])
{
//don't use win32 socketpairs (they are always bad)
#if defined(HAVE_SOCKETPAIR) && !defined(_WIN32)
  int r;

#ifdef SOCK_CLOEXEC
  r = socketpair(family, type|SOCK_CLOEXEC, protocol, fd);
  if (r == 0)
    goto sockets_ok;
  /* If we got an error, see if it is EINVAL. EINVAL might indicate that,
   * even though we were built on a system with SOCK_CLOEXEC support, we
   * are running on one without. */
  if (errno != EINVAL)
    return -errno;
#endif /* defined(SOCK_CLOEXEC) */

  r = socketpair(family, type, protocol, fd);
  if (r < 0)
    return -errno;

#if defined(FD_CLOEXEC)
  if (SOCKET_OK(fd[0])) {
    r = fcntl(fd[0], F_SETFD, FD_CLOEXEC);
    if (r == -1) {
      close(fd[0]);
      close(fd[1]);
      return -errno;
    }
  }
  if (SOCKET_OK(fd[1])) {
    r = fcntl(fd[1], F_SETFD, FD_CLOEXEC);
    if (r == -1) {
      close(fd[0]);
      close(fd[1]);
      return -errno;
    }
  }
#endif /* defined(FD_CLOEXEC) */
  goto sockets_ok; /* So that sockets_ok will not be unused. */

 sockets_ok:
  socket_accounting_lock();
  if (SOCKET_OK(fd[0])) {
    ++n_sockets_open;
    mark_socket_open(fd[0]);
  }
  if (SOCKET_OK(fd[1])) {
    ++n_sockets_open;
    mark_socket_open(fd[1]);
  }
  socket_accounting_unlock();

  return 0;
#else /* !(defined(HAVE_SOCKETPAIR) && !defined(_WIN32)) */
  return tor_ersatz_socketpair(family, type, protocol, fd);
#endif /* defined(HAVE_SOCKETPAIR) && !defined(_WIN32) */
}

#ifdef NEED_ERSATZ_SOCKETPAIR

static inline socklen_t
SIZEOF_SOCKADDR(int domain)
{
  switch (domain) {
    case AF_INET:
      return sizeof(struct sockaddr_in);
    case AF_INET6:
      return sizeof(struct sockaddr_in6);
    default:
      return 0;
  }
}

/**
 * Helper used to implement socketpair on systems that lack it, by
 * making a direct connection to localhost.
 */
STATIC int
tor_ersatz_socketpair(int family, int type, int protocol, tor_socket_t fd[2])
{
    /* This socketpair does not work when localhost is down. So
     * it's really not the same thing at all. But it's close enough
     * for now, and really, when localhost is down sometimes, we
     * have other problems too.
     */
    tor_socket_t listener = TOR_INVALID_SOCKET;
    tor_socket_t connector = TOR_INVALID_SOCKET;
    tor_socket_t acceptor = TOR_INVALID_SOCKET;
    tor_addr_t listen_tor_addr;
    struct sockaddr_storage connect_addr_ss, listen_addr_ss;
    struct sockaddr *listen_addr = (struct sockaddr *) &listen_addr_ss;
    uint16_t listen_port = 0;
    tor_addr_t connect_tor_addr;
    uint16_t connect_port = 0;
    struct sockaddr *connect_addr = (struct sockaddr *) &connect_addr_ss;
    socklen_t size;
    int saved_errno = -1;
    int ersatz_domain = AF_INET;

    memset(&connect_tor_addr, 0, sizeof(connect_tor_addr));
    memset(&connect_addr_ss, 0, sizeof(connect_addr_ss));
    memset(&listen_tor_addr, 0, sizeof(listen_tor_addr));
    memset(&listen_addr_ss, 0, sizeof(listen_addr_ss));

    if (protocol
#ifdef AF_UNIX
        || family != AF_UNIX
#endif
        ) {
#ifdef _WIN32
      return -WSAEAFNOSUPPORT;
#else
      return -EAFNOSUPPORT;
#endif
    }
    if (!fd) {
      return -EINVAL;
    }

    listener = tor_open_socket(ersatz_domain, type, 0);
    if (!SOCKET_OK(listener)) {
      int first_errno = tor_socket_errno(-1);
      if (first_errno == SOCK_ERRNO(EPROTONOSUPPORT)
          && ersatz_domain == AF_INET) {
        /* Assume we're on an IPv6-only system */
        ersatz_domain = AF_INET6;
        listener = tor_open_socket(ersatz_domain, type, 0);
        if (!SOCKET_OK(listener)) {
          /* Keep the previous behaviour, which was to return the IPv4 error.
           * (This may be less informative on IPv6-only systems.)
           * XX/teor - is there a better way to decide which errno to return?
           * (I doubt we care much either way, once there is an error.)
           */
          return -first_errno;
        }
      }
    }
    /* If there is no 127.0.0.1 or ::1, this will and must fail. Otherwise, we
     * risk exposing a socketpair on a routable IP address. (Some BSD jails
     * use a routable address for localhost. Fortunately, they have the real
     * AF_UNIX socketpair.) */
    if (ersatz_domain == AF_INET) {
      tor_addr_from_ipv4h(&listen_tor_addr, INADDR_LOOPBACK);
    } else {
      tor_addr_parse(&listen_tor_addr, "[::1]");
    }
    tor_assert(tor_addr_is_loopback(&listen_tor_addr));
    size = tor_addr_to_sockaddr(&listen_tor_addr,
                         0 /* kernel chooses port.  */,
                         listen_addr,
                         sizeof(listen_addr_ss));
    if (bind(listener, listen_addr, size) == -1)
      goto tidy_up_and_fail;
    if (listen(listener, 1) == -1)
      goto tidy_up_and_fail;

    connector = tor_open_socket(ersatz_domain, type, 0);
    if (!SOCKET_OK(connector))
      goto tidy_up_and_fail;
    /* We want to find out the port number to connect to.  */
    size = sizeof(connect_addr_ss);
    if (getsockname(listener, connect_addr, &size) == -1)
      goto tidy_up_and_fail;
    if (size != SIZEOF_SOCKADDR (connect_addr->sa_family))
      goto abort_tidy_up_and_fail;
    if (connect(connector, connect_addr, size) == -1)
      goto tidy_up_and_fail;

    size = sizeof(listen_addr_ss);
    acceptor = tor_accept_socket(listener, listen_addr, &size);
    if (!SOCKET_OK(acceptor))
      goto tidy_up_and_fail;
    if (size != SIZEOF_SOCKADDR(listen_addr->sa_family))
      goto abort_tidy_up_and_fail;
    /* Now check we are talking to ourself by matching port and host on the
       two sockets.  */
    if (getsockname(connector, connect_addr, &size) == -1)
      goto tidy_up_and_fail;
    /* Set *_tor_addr and *_port to the address and port that was used */
    tor_addr_from_sockaddr(&listen_tor_addr, listen_addr, &listen_port);
    tor_addr_from_sockaddr(&connect_tor_addr, connect_addr, &connect_port);
    if (size != SIZEOF_SOCKADDR (connect_addr->sa_family)
        || tor_addr_compare(&listen_tor_addr, &connect_tor_addr, CMP_SEMANTIC)
        || listen_port != connect_port) {
      goto abort_tidy_up_and_fail;
    }
    tor_close_socket(listener);
    fd[0] = connector;
    fd[1] = acceptor;

    return 0;

  abort_tidy_up_and_fail:
#ifdef _WIN32
    saved_errno = WSAECONNABORTED;
#else
    saved_errno = ECONNABORTED; /* I hope this is portable and appropriate.  */
#endif
  tidy_up_and_fail:
    if (saved_errno < 0)
      saved_errno = errno;
    if (SOCKET_OK(listener))
      tor_close_socket(listener);
    if (SOCKET_OK(connector))
      tor_close_socket(connector);
    if (SOCKET_OK(acceptor))
      tor_close_socket(acceptor);
    return -saved_errno;
}

#undef SIZEOF_SOCKADDR

#endif /* defined(NEED_ERSATZ_SOCKETPAIR) */

/* Return the maximum number of allowed sockets. */
int
get_max_sockets(void)
{
  return max_sockets;
}

/** Number of extra file descriptors to keep in reserve beyond those that we
 * tell Tor it's allowed to use. */
#define ULIMIT_BUFFER 32 /* keep 32 extra fd's beyond ConnLimit_ */

/** Learn the maximum allowed number of file descriptors, and tell the
 * system we want to use up to that number. (Some systems have a low soft
 * limit, and let us set it higher.)  We compute this by finding the largest
 * number that we can use.
 *
 * If the limit is below the reserved file descriptor value (ULIMIT_BUFFER),
 * return -1 and <b>max_out</b> is untouched.
 *
 * If we can't find a number greater than or equal to <b>limit</b>, then we
 * fail by returning -1 and <b>max_out</b> is untouched.
 *
 * If we are unable to set the limit value because of setrlimit() failing,
 * return 0 and <b>max_out</b> is set to the current maximum value returned
 * by getrlimit().
 *
 * Otherwise, return 0 and store the maximum we found inside <b>max_out</b>
 * and set <b>max_sockets</b> with that value as well.*/
int
set_max_file_descriptors(rlim_t limit, int *max_out)
{
  if (limit < ULIMIT_BUFFER) {
    log_warn(LD_CONFIG,
             "ConnLimit must be at least %d. Failing.", ULIMIT_BUFFER);
    return -1;
  }

  /* Define some maximum connections values for systems where we cannot
   * automatically determine a limit. Re Cygwin, see
   * http://archives.seul.org/or/talk/Aug-2006/msg00210.html
   * For an iPhone, 9999 should work. For Windows and all other unknown
   * systems we use 15000 as the default. */
#ifndef HAVE_GETRLIMIT
#if defined(CYGWIN) || defined(__CYGWIN__)
  const char *platform = "Cygwin";
  const unsigned long MAX_CONNECTIONS = 3200;
#elif defined(_WIN32)
  const char *platform = "Windows";
  const unsigned long MAX_CONNECTIONS = 15000;
#else
  const char *platform = "unknown platforms with no getrlimit()";
  const unsigned long MAX_CONNECTIONS = 15000;
#endif /* defined(CYGWIN) || defined(__CYGWIN__) || ... */
  log_fn(LOG_INFO, LD_NET,
         "This platform is missing getrlimit(). Proceeding.");
  if (limit > MAX_CONNECTIONS) {
    log_warn(LD_CONFIG,
             "We do not support more than %lu file descriptors "
             "on %s. Tried to raise to %lu.",
             (unsigned long)MAX_CONNECTIONS, platform, (unsigned long)limit);
    return -1;
  }
  limit = MAX_CONNECTIONS;
#else /* !(!defined(HAVE_GETRLIMIT)) */
  struct rlimit rlim;

  if (getrlimit(RLIMIT_NOFILE, &rlim) != 0) {
    log_warn(LD_NET, "Could not get maximum number of file descriptors: %s",
             strerror(errno));
    return -1;
  }
  if (rlim.rlim_max < limit) {
    log_warn(LD_CONFIG,"We need %lu file descriptors available, and we're "
             "limited to %lu. Please change your ulimit -n.",
             (unsigned long)limit, (unsigned long)rlim.rlim_max);
    return -1;
  }

  if (rlim.rlim_max > rlim.rlim_cur) {
    log_info(LD_NET,"Raising max file descriptors from %lu to %lu.",
             (unsigned long)rlim.rlim_cur, (unsigned long)rlim.rlim_max);
  }
  /* Set the current limit value so if the attempt to set the limit to the
   * max fails at least we'll have a valid value of maximum sockets. */
  *max_out = max_sockets = (int)rlim.rlim_cur - ULIMIT_BUFFER;
  rlim.rlim_cur = rlim.rlim_max;

  if (setrlimit(RLIMIT_NOFILE, &rlim) != 0) {
    int couldnt_set = 1;
    const int setrlimit_errno = errno;
#ifdef OPEN_MAX
    uint64_t try_limit = OPEN_MAX - ULIMIT_BUFFER;
    if (errno == EINVAL && try_limit < (uint64_t) rlim.rlim_cur) {
      /* On some platforms, OPEN_MAX is the real limit, and getrlimit() is
       * full of nasty lies.  I'm looking at you, OSX 10.5.... */
      rlim.rlim_cur = MIN((rlim_t) try_limit, rlim.rlim_cur);
      if (setrlimit(RLIMIT_NOFILE, &rlim) == 0) {
        if (rlim.rlim_cur < (rlim_t)limit) {
          log_warn(LD_CONFIG, "We are limited to %lu file descriptors by "
                   "OPEN_MAX (%lu), and ConnLimit is %lu.  Changing "
                   "ConnLimit; sorry.",
                   (unsigned long)try_limit, (unsigned long)OPEN_MAX,
                   (unsigned long)limit);
        } else {
          log_info(LD_CONFIG, "Dropped connection limit to %lu based on "
                   "OPEN_MAX (%lu); Apparently, %lu was too high and rlimit "
                   "lied to us.",
                   (unsigned long)try_limit, (unsigned long)OPEN_MAX,
                   (unsigned long)rlim.rlim_max);
        }
        couldnt_set = 0;
      }
    }
<<<<<<< HEAD
#endif /* defined(OPEN_MAX) */
    if (bad) {
=======
#endif /* OPEN_MAX */
    if (couldnt_set) {
>>>>>>> eccef6ba
      log_warn(LD_CONFIG,"Couldn't set maximum number of file descriptors: %s",
               strerror(setrlimit_errno));
    }
  }
  /* leave some overhead for logs, etc, */
  limit = rlim.rlim_cur;
#endif /* !defined(HAVE_GETRLIMIT) */

  if (limit > INT_MAX)
    limit = INT_MAX;
  tor_assert(max_out);
  *max_out = max_sockets = (int)limit - ULIMIT_BUFFER;
  return 0;
}

#ifndef _WIN32
/** Log details of current user and group credentials. Return 0 on
 * success. Logs and return -1 on failure.
 */
static int
log_credential_status(void)
{
/** Log level to use when describing non-error UID/GID status. */
#define CREDENTIAL_LOG_LEVEL LOG_INFO
  /* Real, effective and saved UIDs */
  uid_t ruid, euid, suid;
  /* Read, effective and saved GIDs */
  gid_t rgid, egid, sgid;
  /* Supplementary groups */
  gid_t *sup_gids = NULL;
  int sup_gids_size;
  /* Number of supplementary groups */
  int ngids;

  /* log UIDs */
#ifdef HAVE_GETRESUID
  if (getresuid(&ruid, &euid, &suid) != 0 ) {
    log_warn(LD_GENERAL, "Error getting changed UIDs: %s", strerror(errno));
    return -1;
  } else {
    log_fn(CREDENTIAL_LOG_LEVEL, LD_GENERAL,
           "UID is %u (real), %u (effective), %u (saved)",
           (unsigned)ruid, (unsigned)euid, (unsigned)suid);
  }
#else /* !(defined(HAVE_GETRESUID)) */
  /* getresuid is not present on MacOS X, so we can't get the saved (E)UID */
  ruid = getuid();
  euid = geteuid();
  (void)suid;

  log_fn(CREDENTIAL_LOG_LEVEL, LD_GENERAL,
         "UID is %u (real), %u (effective), unknown (saved)",
         (unsigned)ruid, (unsigned)euid);
#endif /* defined(HAVE_GETRESUID) */

  /* log GIDs */
#ifdef HAVE_GETRESGID
  if (getresgid(&rgid, &egid, &sgid) != 0 ) {
    log_warn(LD_GENERAL, "Error getting changed GIDs: %s", strerror(errno));
    return -1;
  } else {
    log_fn(CREDENTIAL_LOG_LEVEL, LD_GENERAL,
           "GID is %u (real), %u (effective), %u (saved)",
           (unsigned)rgid, (unsigned)egid, (unsigned)sgid);
  }
#else /* !(defined(HAVE_GETRESGID)) */
  /* getresgid is not present on MacOS X, so we can't get the saved (E)GID */
  rgid = getgid();
  egid = getegid();
  (void)sgid;
  log_fn(CREDENTIAL_LOG_LEVEL, LD_GENERAL,
         "GID is %u (real), %u (effective), unknown (saved)",
         (unsigned)rgid, (unsigned)egid);
#endif /* defined(HAVE_GETRESGID) */

  /* log supplementary groups */
  sup_gids_size = 64;
  sup_gids = tor_calloc(64, sizeof(gid_t));
  while ((ngids = getgroups(sup_gids_size, sup_gids)) < 0 &&
         errno == EINVAL &&
         sup_gids_size < NGROUPS_MAX) {
    sup_gids_size *= 2;
    sup_gids = tor_reallocarray(sup_gids, sizeof(gid_t), sup_gids_size);
  }

  if (ngids < 0) {
    log_warn(LD_GENERAL, "Error getting supplementary GIDs: %s",
             strerror(errno));
    tor_free(sup_gids);
    return -1;
  } else {
    int i, retval = 0;
    char *s = NULL;
    smartlist_t *elts = smartlist_new();

    for (i = 0; i<ngids; i++) {
      smartlist_add_asprintf(elts, "%u", (unsigned)sup_gids[i]);
    }

    s = smartlist_join_strings(elts, " ", 0, NULL);

    log_fn(CREDENTIAL_LOG_LEVEL, LD_GENERAL, "Supplementary groups are: %s",s);

    tor_free(s);
    SMARTLIST_FOREACH(elts, char *, cp, tor_free(cp));
    smartlist_free(elts);
    tor_free(sup_gids);

    return retval;
  }

  return 0;
}
#endif /* !defined(_WIN32) */

#ifndef _WIN32
/** Cached struct from the last getpwname() call we did successfully. */
static struct passwd *passwd_cached = NULL;

/** Helper: copy a struct passwd object.
 *
 * We only copy the fields pw_uid, pw_gid, pw_name, pw_dir.  Tor doesn't use
 * any others, and I don't want to run into incompatibilities.
 */
static struct passwd *
tor_passwd_dup(const struct passwd *pw)
{
  struct passwd *new_pw = tor_malloc_zero(sizeof(struct passwd));
  if (pw->pw_name)
    new_pw->pw_name = tor_strdup(pw->pw_name);
  if (pw->pw_dir)
    new_pw->pw_dir = tor_strdup(pw->pw_dir);
  new_pw->pw_uid = pw->pw_uid;
  new_pw->pw_gid = pw->pw_gid;

  return new_pw;
}

/** Helper: free one of our cached 'struct passwd' values. */
static void
tor_passwd_free(struct passwd *pw)
{
  if (!pw)
    return;

  tor_free(pw->pw_name);
  tor_free(pw->pw_dir);
  tor_free(pw);
}

/** Wrapper around getpwnam() that caches result. Used so that we don't need
 * to give the sandbox access to /etc/passwd.
 *
 * The following fields alone will definitely be copied in the output: pw_uid,
 * pw_gid, pw_name, pw_dir.  Other fields are not present in cached values.
 *
 * When called with a NULL argument, this function clears storage associated
 * with static variables it uses.
 **/
const struct passwd *
tor_getpwnam(const char *username)
{
  struct passwd *pw;

  if (username == NULL) {
    tor_passwd_free(passwd_cached);
    passwd_cached = NULL;
    return NULL;
  }

  if ((pw = getpwnam(username))) {
    tor_passwd_free(passwd_cached);
    passwd_cached = tor_passwd_dup(pw);
    log_info(LD_GENERAL, "Caching new entry %s for %s",
             passwd_cached->pw_name, username);
    return pw;
  }

  /* Lookup failed */
  if (! passwd_cached || ! passwd_cached->pw_name)
    return NULL;

  if (! strcmp(username, passwd_cached->pw_name))
    return passwd_cached; // LCOV_EXCL_LINE - would need to make getpwnam flaky

  return NULL;
}

/** Wrapper around getpwnam() that can use cached result from
 * tor_getpwnam(). Used so that we don't need to give the sandbox access to
 * /etc/passwd.
 *
 * The following fields alone will definitely be copied in the output: pw_uid,
 * pw_gid, pw_name, pw_dir.  Other fields are not present in cached values.
 */
const struct passwd *
tor_getpwuid(uid_t uid)
{
  struct passwd *pw;

  if ((pw = getpwuid(uid))) {
    return pw;
  }

  /* Lookup failed */
  if (! passwd_cached)
    return NULL;

  if (uid == passwd_cached->pw_uid)
    return passwd_cached; // LCOV_EXCL_LINE - would need to make getpwnam flaky

  return NULL;
}
#endif /* !defined(_WIN32) */

/** Return true iff we were compiled with capability support, and capabilities
 * seem to work. **/
int
have_capability_support(void)
{
#ifdef HAVE_LINUX_CAPABILITIES
  cap_t caps = cap_get_proc();
  if (caps == NULL)
    return 0;
  cap_free(caps);
  return 1;
#else /* !(defined(HAVE_LINUX_CAPABILITIES)) */
  return 0;
#endif /* defined(HAVE_LINUX_CAPABILITIES) */
}

#ifdef HAVE_LINUX_CAPABILITIES
/** Helper. Drop all capabilities but a small set, and set PR_KEEPCAPS as
 * appropriate.
 *
 * If pre_setuid, retain only CAP_NET_BIND_SERVICE, CAP_SETUID, and
 * CAP_SETGID, and use PR_KEEPCAPS to ensure that capabilities persist across
 * setuid().
 *
 * If not pre_setuid, retain only CAP_NET_BIND_SERVICE, and disable
 * PR_KEEPCAPS.
 *
 * Return 0 on success, and -1 on failure.
 */
static int
drop_capabilities(int pre_setuid)
{
  /* We keep these three capabilities, and these only, as we setuid.
   * After we setuid, we drop all but the first. */
  const cap_value_t caplist[] = {
    CAP_NET_BIND_SERVICE, CAP_SETUID, CAP_SETGID
  };
  const char *where = pre_setuid ? "pre-setuid" : "post-setuid";
  const int n_effective = pre_setuid ? 3 : 1;
  const int n_permitted = pre_setuid ? 3 : 1;
  const int n_inheritable = 1;
  const int keepcaps = pre_setuid ? 1 : 0;

  /* Sets whether we keep capabilities across a setuid. */
  if (prctl(PR_SET_KEEPCAPS, keepcaps) < 0) {
    log_warn(LD_CONFIG, "Unable to call prctl() %s: %s",
             where, strerror(errno));
    return -1;
  }

  cap_t caps = cap_get_proc();
  if (!caps) {
    log_warn(LD_CONFIG, "Unable to call cap_get_proc() %s: %s",
             where, strerror(errno));
    return -1;
  }
  cap_clear(caps);

  cap_set_flag(caps, CAP_EFFECTIVE, n_effective, caplist, CAP_SET);
  cap_set_flag(caps, CAP_PERMITTED, n_permitted, caplist, CAP_SET);
  cap_set_flag(caps, CAP_INHERITABLE, n_inheritable, caplist, CAP_SET);

  int r = cap_set_proc(caps);
  cap_free(caps);
  if (r < 0) {
    log_warn(LD_CONFIG, "No permission to set capabilities %s: %s",
             where, strerror(errno));
    return -1;
  }

  return 0;
}
#endif /* defined(HAVE_LINUX_CAPABILITIES) */

/** Call setuid and setgid to run as <b>user</b> and switch to their
 * primary group.  Return 0 on success.  On failure, log and return -1.
 *
 * If SWITCH_ID_KEEP_BINDLOW is set in 'flags', try to use the capability
 * system to retain the abilitity to bind low ports.
 *
 * If SWITCH_ID_WARN_IF_NO_CAPS is set in flags, also warn if we have
 * don't have capability support.
 */
int
switch_id(const char *user, const unsigned flags)
{
#ifndef _WIN32
  const struct passwd *pw = NULL;
  uid_t old_uid;
  gid_t old_gid;
  static int have_already_switched_id = 0;
  const int keep_bindlow = !!(flags & SWITCH_ID_KEEP_BINDLOW);
  const int warn_if_no_caps = !!(flags & SWITCH_ID_WARN_IF_NO_CAPS);

  tor_assert(user);

  if (have_already_switched_id)
    return 0;

  /* Log the initial credential state */
  if (log_credential_status())
    return -1;

  log_fn(CREDENTIAL_LOG_LEVEL, LD_GENERAL, "Changing user and groups");

  /* Get old UID/GID to check if we changed correctly */
  old_uid = getuid();
  old_gid = getgid();

  /* Lookup the user and group information, if we have a problem, bail out. */
  pw = tor_getpwnam(user);
  if (pw == NULL) {
    log_warn(LD_CONFIG, "Error setting configured user: %s not found", user);
    return -1;
  }

#ifdef HAVE_LINUX_CAPABILITIES
  (void) warn_if_no_caps;
  if (keep_bindlow) {
    if (drop_capabilities(1))
      return -1;
  }
#else /* !(defined(HAVE_LINUX_CAPABILITIES)) */
  (void) keep_bindlow;
  if (warn_if_no_caps) {
    log_warn(LD_CONFIG, "KeepBindCapabilities set, but no capability support "
             "on this system.");
  }
#endif /* defined(HAVE_LINUX_CAPABILITIES) */

  /* Properly switch egid,gid,euid,uid here or bail out */
  if (setgroups(1, &pw->pw_gid)) {
    log_warn(LD_GENERAL, "Error setting groups to gid %d: \"%s\".",
             (int)pw->pw_gid, strerror(errno));
    if (old_uid == pw->pw_uid) {
      log_warn(LD_GENERAL, "Tor is already running as %s.  You do not need "
               "the \"User\" option if you are already running as the user "
               "you want to be.  (If you did not set the User option in your "
               "torrc, check whether it was specified on the command line "
               "by a startup script.)", user);
    } else {
      log_warn(LD_GENERAL, "If you set the \"User\" option, you must start Tor"
               " as root.");
    }
    return -1;
  }

  if (setegid(pw->pw_gid)) {
    log_warn(LD_GENERAL, "Error setting egid to %d: %s",
             (int)pw->pw_gid, strerror(errno));
    return -1;
  }

  if (setgid(pw->pw_gid)) {
    log_warn(LD_GENERAL, "Error setting gid to %d: %s",
             (int)pw->pw_gid, strerror(errno));
    return -1;
  }

  if (setuid(pw->pw_uid)) {
    log_warn(LD_GENERAL, "Error setting configured uid to %s (%d): %s",
             user, (int)pw->pw_uid, strerror(errno));
    return -1;
  }

  if (seteuid(pw->pw_uid)) {
    log_warn(LD_GENERAL, "Error setting configured euid to %s (%d): %s",
             user, (int)pw->pw_uid, strerror(errno));
    return -1;
  }

  /* This is how OpenBSD rolls:
  if (setgroups(1, &pw->pw_gid) || setegid(pw->pw_gid) ||
      setgid(pw->pw_gid) || setuid(pw->pw_uid) || seteuid(pw->pw_uid)) {
      setgid(pw->pw_gid) || seteuid(pw->pw_uid) || setuid(pw->pw_uid)) {
    log_warn(LD_GENERAL, "Error setting configured UID/GID: %s",
    strerror(errno));
    return -1;
  }
  */

  /* We've properly switched egid, gid, euid, uid, and supplementary groups if
   * we're here. */
#ifdef HAVE_LINUX_CAPABILITIES
  if (keep_bindlow) {
    if (drop_capabilities(0))
      return -1;
  }
#endif /* defined(HAVE_LINUX_CAPABILITIES) */

#if !defined(CYGWIN) && !defined(__CYGWIN__)
  /* If we tried to drop privilege to a group/user other than root, attempt to
   * restore root (E)(U|G)ID, and abort if the operation succeeds */

  /* Only check for privilege dropping if we were asked to be non-root */
  if (pw->pw_uid) {
    /* Try changing GID/EGID */
    if (pw->pw_gid != old_gid &&
        (setgid(old_gid) != -1 || setegid(old_gid) != -1)) {
      log_warn(LD_GENERAL, "Was able to restore group credentials even after "
               "switching GID: this means that the setgid code didn't work.");
      return -1;
    }

    /* Try changing UID/EUID */
    if (pw->pw_uid != old_uid &&
        (setuid(old_uid) != -1 || seteuid(old_uid) != -1)) {
      log_warn(LD_GENERAL, "Was able to restore user credentials even after "
               "switching UID: this means that the setuid code didn't work.");
      return -1;
    }
  }
#endif /* !defined(CYGWIN) && !defined(__CYGWIN__) */

  /* Check what really happened */
  if (log_credential_status()) {
    return -1;
  }

  have_already_switched_id = 1; /* mark success so we never try again */

#if defined(__linux__) && defined(HAVE_SYS_PRCTL_H) && \
  defined(HAVE_PRCTL) && defined(PR_SET_DUMPABLE)
  if (pw->pw_uid) {
    /* Re-enable core dumps if we're not running as root. */
    log_info(LD_CONFIG, "Re-enabling coredumps");
    if (prctl(PR_SET_DUMPABLE, 1)) {
      log_warn(LD_CONFIG, "Unable to re-enable coredumps: %s",strerror(errno));
    }
  }
#endif /* defined(__linux__) && defined(HAVE_SYS_PRCTL_H) && ... */
  return 0;

#else /* !(!defined(_WIN32)) */
  (void)user;
  (void)flags;

  log_warn(LD_CONFIG, "Switching users is unsupported on your OS.");
  return -1;
#endif /* !defined(_WIN32) */
}

/* We only use the linux prctl for now. There is no Win32 support; this may
 * also work on various BSD systems and Mac OS X - send testing feedback!
 *
 * On recent Gnu/Linux kernels it is possible to create a system-wide policy
 * that will prevent non-root processes from attaching to other processes
 * unless they are the parent process; thus gdb can attach to programs that
 * they execute but they cannot attach to other processes running as the same
 * user. The system wide policy may be set with the sysctl
 * kernel.yama.ptrace_scope or by inspecting
 * /proc/sys/kernel/yama/ptrace_scope and it is 1 by default on Ubuntu 11.04.
 *
 * This ptrace scope will be ignored on Gnu/Linux for users with
 * CAP_SYS_PTRACE and so it is very likely that root will still be able to
 * attach to the Tor process.
 */
/** Attempt to disable debugger attachment: return 1 on success, -1 on
 * failure, and 0 if we don't know how to try on this platform. */
int
tor_disable_debugger_attach(void)
{
  int r = -1;
  log_debug(LD_CONFIG,
            "Attemping to disable debugger attachment to Tor for "
            "unprivileged users.");
#if defined(__linux__) && defined(HAVE_SYS_PRCTL_H) \
  && defined(HAVE_PRCTL) && defined(PR_SET_DUMPABLE)
#define TRIED_TO_DISABLE
  r = prctl(PR_SET_DUMPABLE, 0);
#elif defined(__APPLE__) && defined(PT_DENY_ATTACH)
#define TRIED_TO_ATTACH
  r = ptrace(PT_DENY_ATTACH, 0, 0, 0);
#endif /* defined(__linux__) && defined(HAVE_SYS_PRCTL_H) ... || ... */

  // XXX: TODO - Mac OS X has dtrace and this may be disabled.
  // XXX: TODO - Windows probably has something similar
#ifdef TRIED_TO_DISABLE
  if (r == 0) {
    log_debug(LD_CONFIG,"Debugger attachment disabled for "
              "unprivileged users.");
    return 1;
  } else {
    log_warn(LD_CONFIG, "Unable to disable debugger attaching: %s",
             strerror(errno));
  }
#endif /* defined(TRIED_TO_DISABLE) */
#undef TRIED_TO_DISABLE
  return r;
}

#ifdef HAVE_PWD_H
/** Allocate and return a string containing the home directory for the
 * user <b>username</b>. Only works on posix-like systems. */
char *
get_user_homedir(const char *username)
{
  const struct passwd *pw;
  tor_assert(username);

  if (!(pw = tor_getpwnam(username))) {
    log_err(LD_CONFIG,"User \"%s\" not found.", username);
    return NULL;
  }
  return tor_strdup(pw->pw_dir);
}
#endif /* defined(HAVE_PWD_H) */

/** Modify <b>fname</b> to contain the name of its parent directory.  Doesn't
 * actually examine the filesystem; does a purely syntactic modification.
 *
 * The parent of the root director is considered to be iteself.
 *
 * Path separators are the forward slash (/) everywhere and additionally
 * the backslash (\) on Win32.
 *
 * Cuts off any number of trailing path separators but otherwise ignores
 * them for purposes of finding the parent directory.
 *
 * Returns 0 if a parent directory was successfully found, -1 otherwise (fname
 * did not have any path separators or only had them at the end).
 * */
int
get_parent_directory(char *fname)
{
  char *cp;
  int at_end = 1;
  tor_assert(fname);
#ifdef _WIN32
  /* If we start with, say, c:, then don't consider that the start of the path
   */
  if (fname[0] && fname[1] == ':') {
    fname += 2;
  }
#endif /* defined(_WIN32) */
  /* Now we want to remove all path-separators at the end of the string,
   * and to remove the end of the string starting with the path separator
   * before the last non-path-separator.  In perl, this would be
   *   s#[/]*$##; s#/[^/]*$##;
   * on a unixy platform.
   */
  cp = fname + strlen(fname);
  at_end = 1;
  while (--cp >= fname) {
    int is_sep = (*cp == '/'
#ifdef _WIN32
                  || *cp == '\\'
#endif
                  );
    if (is_sep) {
      if (cp == fname) {
        /* This is the first separator in the file name; don't remove it! */
        cp[1] = '\0';
        return 0;
      }
      *cp = '\0';
      if (! at_end)
        return 0;
    } else {
      at_end = 0;
    }
  }
  return -1;
}

#ifndef _WIN32
/** Return a newly allocated string containing the output of getcwd(). Return
 * NULL on failure. (We can't just use getcwd() into a PATH_MAX buffer, since
 * Hurd hasn't got a PATH_MAX.)
 */
static char *
alloc_getcwd(void)
{
#ifdef HAVE_GET_CURRENT_DIR_NAME
  /* Glibc makes this nice and simple for us. */
  char *cwd = get_current_dir_name();
  char *result = NULL;
  if (cwd) {
    /* We make a copy here, in case tor_malloc() is not malloc(). */
    result = tor_strdup(cwd);
    raw_free(cwd); // alias for free to avoid tripping check-spaces.
  }
  return result;
#else /* !(defined(HAVE_GET_CURRENT_DIR_NAME)) */
  size_t size = 1024;
  char *buf = NULL;
  char *ptr = NULL;

  while (ptr == NULL) {
    buf = tor_realloc(buf, size);
    ptr = getcwd(buf, size);

    if (ptr == NULL && errno != ERANGE) {
      tor_free(buf);
      return NULL;
    }

    size *= 2;
  }
  return buf;
#endif /* defined(HAVE_GET_CURRENT_DIR_NAME) */
}
#endif /* !defined(_WIN32) */

/** Expand possibly relative path <b>fname</b> to an absolute path.
 * Return a newly allocated string, possibly equal to <b>fname</b>. */
char *
make_path_absolute(char *fname)
{
#ifdef _WIN32
  char *absfname_malloced = _fullpath(NULL, fname, 1);

  /* We don't want to assume that tor_free can free a string allocated
   * with malloc.  On failure, return fname (it's better than nothing). */
  char *absfname = tor_strdup(absfname_malloced ? absfname_malloced : fname);
  if (absfname_malloced) raw_free(absfname_malloced);

  return absfname;
#else /* !(defined(_WIN32)) */
  char *absfname = NULL, *path = NULL;

  tor_assert(fname);

  if (fname[0] == '/') {
    absfname = tor_strdup(fname);
  } else {
    path = alloc_getcwd();
    if (path) {
      tor_asprintf(&absfname, "%s/%s", path, fname);
      tor_free(path);
    } else {
      /* LCOV_EXCL_START Can't make getcwd fail. */
      /* If getcwd failed, the best we can do here is keep using the
       * relative path.  (Perhaps / isn't readable by this UID/GID.) */
      log_warn(LD_GENERAL, "Unable to find current working directory: %s",
               strerror(errno));
      absfname = tor_strdup(fname);
      /* LCOV_EXCL_STOP */
    }
  }
  return absfname;
#endif /* defined(_WIN32) */
}

#ifndef HAVE__NSGETENVIRON
#ifndef HAVE_EXTERN_ENVIRON_DECLARED
/* Some platforms declare environ under some circumstances, others don't. */
#ifndef RUNNING_DOXYGEN
extern char **environ;
#endif
#endif /* !defined(HAVE_EXTERN_ENVIRON_DECLARED) */
#endif /* !defined(HAVE__NSGETENVIRON) */

/** Return the current environment. This is a portable replacement for
 * 'environ'. */
char **
get_environment(void)
{
#ifdef HAVE__NSGETENVIRON
  /* This is for compatibility between OSX versions.  Otherwise (for example)
   * when we do a mostly-static build on OSX 10.7, the resulting binary won't
   * work on OSX 10.6. */
  return *_NSGetEnviron();
#else /* !(defined(HAVE__NSGETENVIRON)) */
  return environ;
#endif /* defined(HAVE__NSGETENVIRON) */
}

/** Get name of current host and write it to <b>name</b> array, whose
 * length is specified by <b>namelen</b> argument. Return 0 upon
 * successfull completion; otherwise return return -1. (Currently,
 * this function is merely a mockable wrapper for POSIX gethostname().)
 */
MOCK_IMPL(int,
tor_gethostname,(char *name, size_t namelen))
{
   return gethostname(name,namelen);
}

/** Set *addr to the IP address (in dotted-quad notation) stored in *str.
 * Return 1 on success, 0 if *str is badly formatted.
 * (Like inet_aton(str,addr), but works on Windows and Solaris.)
 */
int
tor_inet_aton(const char *str, struct in_addr* addr)
{
  unsigned a,b,c,d;
  char more;
  if (tor_sscanf(str, "%3u.%3u.%3u.%3u%c", &a,&b,&c,&d,&more) != 4)
    return 0;
  if (a > 255) return 0;
  if (b > 255) return 0;
  if (c > 255) return 0;
  if (d > 255) return 0;
  addr->s_addr = htonl((a<<24) | (b<<16) | (c<<8) | d);
  return 1;
}

/** Given <b>af</b>==AF_INET and <b>src</b> a struct in_addr, or
 * <b>af</b>==AF_INET6 and <b>src</b> a struct in6_addr, try to format the
 * address and store it in the <b>len</b>-byte buffer <b>dst</b>.  Returns
 * <b>dst</b> on success, NULL on failure.
 *
 * (Like inet_ntop(af,src,dst,len), but works on platforms that don't have it:
 * Tor sometimes needs to format ipv6 addresses even on platforms without ipv6
 * support.) */
const char *
tor_inet_ntop(int af, const void *src, char *dst, size_t len)
{
  if (af == AF_INET) {
    if (tor_inet_ntoa(src, dst, len) < 0)
      return NULL;
    else
      return dst;
  } else if (af == AF_INET6) {
    const struct in6_addr *addr = src;
    char buf[64], *cp;
    int longestGapLen = 0, longestGapPos = -1, i,
      curGapPos = -1, curGapLen = 0;
    uint16_t words[8];
    for (i = 0; i < 8; ++i) {
      words[i] = (((uint16_t)addr->s6_addr[2*i])<<8) + addr->s6_addr[2*i+1];
    }
    if (words[0] == 0 && words[1] == 0 && words[2] == 0 && words[3] == 0 &&
        words[4] == 0 && ((words[5] == 0 && words[6] && words[7]) ||
                          (words[5] == 0xffff))) {
      /* This is an IPv4 address. */
      if (words[5] == 0) {
        tor_snprintf(buf, sizeof(buf), "::%d.%d.%d.%d",
                     addr->s6_addr[12], addr->s6_addr[13],
                     addr->s6_addr[14], addr->s6_addr[15]);
      } else {
        tor_snprintf(buf, sizeof(buf), "::%x:%d.%d.%d.%d", words[5],
                     addr->s6_addr[12], addr->s6_addr[13],
                     addr->s6_addr[14], addr->s6_addr[15]);
      }
      if ((strlen(buf) + 1) > len) /* +1 for \0 */
        return NULL;
      strlcpy(dst, buf, len);
      return dst;
    }
    i = 0;
    while (i < 8) {
      if (words[i] == 0) {
        curGapPos = i++;
        curGapLen = 1;
        while (i<8 && words[i] == 0) {
          ++i; ++curGapLen;
        }
        if (curGapLen > longestGapLen) {
          longestGapPos = curGapPos;
          longestGapLen = curGapLen;
        }
      } else {
        ++i;
      }
    }
    if (longestGapLen<=1)
      longestGapPos = -1;

    cp = buf;
    for (i = 0; i < 8; ++i) {
      if (words[i] == 0 && longestGapPos == i) {
        if (i == 0)
          *cp++ = ':';
        *cp++ = ':';
        while (i < 8 && words[i] == 0)
          ++i;
        --i; /* to compensate for loop increment. */
      } else {
        tor_snprintf(cp, sizeof(buf)-(cp-buf), "%x", (unsigned)words[i]);
        cp += strlen(cp);
        if (i != 7)
          *cp++ = ':';
      }
    }
    *cp = '\0';
    if ((strlen(buf) + 1) > len) /* +1 for \0 */
      return NULL;
    strlcpy(dst, buf, len);
    return dst;
  } else {
    return NULL;
  }
}

/** Given <b>af</b>==AF_INET or <b>af</b>==AF_INET6, and a string <b>src</b>
 * encoding an IPv4 address or IPv6 address correspondingly, try to parse the
 * address and store the result in <b>dst</b> (which must have space for a
 * struct in_addr or a struct in6_addr, as appropriate).  Return 1 on success,
 * 0 on a bad parse, and -1 on a bad <b>af</b>.
 *
 * (Like inet_pton(af,src,dst) but works on platforms that don't have it: Tor
 * sometimes needs to format ipv6 addresses even on platforms without ipv6
 * support.) */
int
tor_inet_pton(int af, const char *src, void *dst)
{
  if (af == AF_INET) {
    return tor_inet_aton(src, dst);
  } else if (af == AF_INET6) {
    struct in6_addr *out = dst;
    uint16_t words[8];
    int gapPos = -1, i, setWords=0;
    const char *dot = strchr(src, '.');
    const char *eow; /* end of words. */
    memset(words, 0xf8, sizeof(words));
    if (dot == src)
      return 0;
    else if (!dot)
      eow = src+strlen(src);
    else {
      unsigned byte1,byte2,byte3,byte4;
      char more;
      for (eow = dot-1; eow > src && TOR_ISDIGIT(*eow); --eow)
        ;
      if (*eow != ':')
        return 0;
      ++eow;

      /* We use "scanf" because some platform inet_aton()s are too lax
       * about IPv4 addresses of the form "1.2.3" */
      if (tor_sscanf(eow, "%3u.%3u.%3u.%3u%c",
                     &byte1,&byte2,&byte3,&byte4,&more) != 4)
        return 0;

      if (byte1 > 255 || byte2 > 255 || byte3 > 255 || byte4 > 255)
        return 0;

      words[6] = (byte1<<8) | byte2;
      words[7] = (byte3<<8) | byte4;
      setWords += 2;
    }

    i = 0;
    while (src < eow) {
      if (i > 7)
        return 0;
      if (TOR_ISXDIGIT(*src)) {
        char *next;
        ssize_t len;
        long r = strtol(src, &next, 16);
        if (next == NULL || next == src) {
          /* The 'next == src' error case can happen on versions of openbsd
           * which treat "0xfoo" as an error, rather than as "0" followed by
           * "xfoo". */
          return 0;
        }

        len = *next == '\0' ? eow - src : next - src;
        if (len > 4)
          return 0;
        if (len > 1 && !TOR_ISXDIGIT(src[1]))
          return 0; /* 0x is not valid */

        tor_assert(r >= 0);
        tor_assert(r < 65536);
        words[i++] = (uint16_t)r;
        setWords++;
        src = next;
        if (*src != ':' && src != eow)
          return 0;
        ++src;
      } else if (*src == ':' && i > 0 && gapPos == -1) {
        gapPos = i;
        ++src;
      } else if (*src == ':' && i == 0 && src+1 < eow && src[1] == ':' &&
                 gapPos == -1) {
        gapPos = i;
        src += 2;
      } else {
        return 0;
      }
    }

    if (setWords > 8 ||
        (setWords == 8 && gapPos != -1) ||
        (setWords < 8 && gapPos == -1))
      return 0;

    if (gapPos >= 0) {
      int nToMove = setWords - (dot ? 2 : 0) - gapPos;
      int gapLen = 8 - setWords;
      tor_assert(nToMove >= 0);
      memmove(&words[gapPos+gapLen], &words[gapPos],
              sizeof(uint16_t)*nToMove);
      memset(&words[gapPos], 0, sizeof(uint16_t)*gapLen);
    }
    for (i = 0; i < 8; ++i) {
      out->s6_addr[2*i  ] = words[i] >> 8;
      out->s6_addr[2*i+1] = words[i] & 0xff;
    }

    return 1;
  } else {
    return -1;
  }
}

/** Similar behavior to Unix gethostbyname: resolve <b>name</b>, and set
 * *<b>addr</b> to the proper IP address, in host byte order.  Returns 0
 * on success, -1 on failure; 1 on transient failure.
 *
 * (This function exists because standard windows gethostbyname
 * doesn't treat raw IP addresses properly.)
 */

MOCK_IMPL(int,
tor_lookup_hostname,(const char *name, uint32_t *addr))
{
  tor_addr_t myaddr;
  int ret;

  if ((ret = tor_addr_lookup(name, AF_INET, &myaddr)))
    return ret;

  if (tor_addr_family(&myaddr) == AF_INET) {
    *addr = tor_addr_to_ipv4h(&myaddr);
    return ret;
  }

  return -1;
}

/** Hold the result of our call to <b>uname</b>. */
static char uname_result[256];
/** True iff uname_result is set. */
static int uname_result_is_set = 0;

/** Return a pointer to a description of our platform.
 */
MOCK_IMPL(const char *,
get_uname,(void))
{
#ifdef HAVE_UNAME
  struct utsname u;
#endif
  if (!uname_result_is_set) {
#ifdef HAVE_UNAME
    if (uname(&u) != -1) {
      /* (Linux says 0 is success, Solaris says 1 is success) */
      strlcpy(uname_result, u.sysname, sizeof(uname_result));
    } else
#endif /* defined(HAVE_UNAME) */
      {
#ifdef _WIN32
        OSVERSIONINFOEX info;
        int i;
        const char *plat = NULL;
        static struct {
          unsigned major; unsigned minor; const char *version;
        } win_version_table[] = {
          { 6, 2, "Windows 8" },
          { 6, 1, "Windows 7" },
          { 6, 0, "Windows Vista" },
          { 5, 2, "Windows Server 2003" },
          { 5, 1, "Windows XP" },
          { 5, 0, "Windows 2000" },
          /* { 4, 0, "Windows NT 4.0" }, */
          { 4, 90, "Windows Me" },
          { 4, 10, "Windows 98" },
          /* { 4, 0, "Windows 95" } */
          { 3, 51, "Windows NT 3.51" },
          { 0, 0, NULL }
        };
        memset(&info, 0, sizeof(info));
        info.dwOSVersionInfoSize = sizeof(info);
        if (! GetVersionEx((LPOSVERSIONINFO)&info)) {
          strlcpy(uname_result, "Bizarre version of Windows where GetVersionEx"
                  " doesn't work.", sizeof(uname_result));
          uname_result_is_set = 1;
          return uname_result;
        }
        if (info.dwMajorVersion == 4 && info.dwMinorVersion == 0) {
          if (info.dwPlatformId == VER_PLATFORM_WIN32_NT)
            plat = "Windows NT 4.0";
          else
            plat = "Windows 95";
        } else {
          for (i=0; win_version_table[i].major>0; ++i) {
            if (win_version_table[i].major == info.dwMajorVersion &&
                win_version_table[i].minor == info.dwMinorVersion) {
              plat = win_version_table[i].version;
              break;
            }
          }
        }
        if (plat) {
          strlcpy(uname_result, plat, sizeof(uname_result));
        } else {
          if (info.dwMajorVersion > 6 ||
              (info.dwMajorVersion==6 && info.dwMinorVersion>2))
            tor_snprintf(uname_result, sizeof(uname_result),
                         "Very recent version of Windows [major=%d,minor=%d]",
                         (int)info.dwMajorVersion,(int)info.dwMinorVersion);
          else
            tor_snprintf(uname_result, sizeof(uname_result),
                         "Unrecognized version of Windows [major=%d,minor=%d]",
                         (int)info.dwMajorVersion,(int)info.dwMinorVersion);
        }
#ifdef VER_NT_SERVER
      if (info.wProductType == VER_NT_SERVER ||
          info.wProductType == VER_NT_DOMAIN_CONTROLLER) {
        strlcat(uname_result, " [server]", sizeof(uname_result));
      }
#endif /* defined(VER_NT_SERVER) */
#else /* !(defined(_WIN32)) */
        /* LCOV_EXCL_START -- can't provoke uname failure */
        strlcpy(uname_result, "Unknown platform", sizeof(uname_result));
        /* LCOV_EXCL_STOP */
#endif /* defined(_WIN32) */
      }
    uname_result_is_set = 1;
  }
  return uname_result;
}

/*
 *   Process control
 */

/** Implementation logic for compute_num_cpus(). */
static int
compute_num_cpus_impl(void)
{
#ifdef _WIN32
  SYSTEM_INFO info;
  memset(&info, 0, sizeof(info));
  GetSystemInfo(&info);
  if (info.dwNumberOfProcessors >= 1 && info.dwNumberOfProcessors < INT_MAX)
    return (int)info.dwNumberOfProcessors;
  else
    return -1;
#elif defined(HAVE_SYSCONF)
#ifdef _SC_NPROCESSORS_CONF
  long cpus_conf = sysconf(_SC_NPROCESSORS_CONF);
#else
  long cpus_conf = -1;
#endif
#ifdef _SC_NPROCESSORS_ONLN
  long cpus_onln = sysconf(_SC_NPROCESSORS_ONLN);
#else
  long cpus_onln = -1;
#endif
  long cpus = -1;

  if (cpus_conf > 0 && cpus_onln < 0) {
    cpus = cpus_conf;
  } else if (cpus_onln > 0 && cpus_conf < 0) {
    cpus = cpus_onln;
  } else if (cpus_onln > 0 && cpus_conf > 0) {
    if (cpus_onln < cpus_conf) {
      log_notice(LD_GENERAL, "I think we have %ld CPUS, but only %ld of them "
                 "are available. Telling Tor to only use %ld. You can over"
                 "ride this with the NumCPUs option",
                 cpus_conf, cpus_onln, cpus_onln);
    }
    cpus = cpus_onln;
  }

  if (cpus >= 1 && cpus < INT_MAX)
    return (int)cpus;
  else
    return -1;
#else
  return -1;
#endif /* defined(_WIN32) || ... */
}

#define MAX_DETECTABLE_CPUS 16

/** Return how many CPUs we are running with.  We assume that nobody is
 * using hot-swappable CPUs, so we don't recompute this after the first
 * time.  Return -1 if we don't know how to tell the number of CPUs on this
 * system.
 */
int
compute_num_cpus(void)
{
  static int num_cpus = -2;
  if (num_cpus == -2) {
    num_cpus = compute_num_cpus_impl();
    tor_assert(num_cpus != -2);
    if (num_cpus > MAX_DETECTABLE_CPUS) {
      /* LCOV_EXCL_START */
      log_notice(LD_GENERAL, "Wow!  I detected that you have %d CPUs. I "
                 "will not autodetect any more than %d, though.  If you "
                 "want to configure more, set NumCPUs in your torrc",
                 num_cpus, MAX_DETECTABLE_CPUS);
      num_cpus = MAX_DETECTABLE_CPUS;
      /* LCOV_EXCL_STOP */
    }
  }
  return num_cpus;
}

#if !defined(_WIN32)
/** Defined iff we need to add locks when defining fake versions of reentrant
 * versions of time-related functions. */
#define TIME_FNS_NEED_LOCKS
#endif

/** Helper: Deal with confused or out-of-bounds values from localtime_r and
 * friends.  (On some platforms, they can give out-of-bounds values or can
 * return NULL.)  If <b>islocal</b>, this is a localtime result; otherwise
 * it's from gmtime.  The function returned <b>r</b>, when given <b>timep</b>
 * as its input. If we need to store new results, store them in
 * <b>resultbuf</b>. */
static struct tm *
correct_tm(int islocal, const time_t *timep, struct tm *resultbuf,
           struct tm *r)
{
  const char *outcome;

  if (PREDICT_LIKELY(r)) {
    /* We can't strftime dates after 9999 CE, and we want to avoid dates
     * before 1 CE (avoiding the year 0 issue and negative years). */
    if (r->tm_year > 8099) {
      r->tm_year = 8099;
      r->tm_mon = 11;
      r->tm_mday = 31;
      r->tm_yday = 364;
      r->tm_wday = 6;
      r->tm_hour = 23;
      r->tm_min = 59;
      r->tm_sec = 59;
    } else if (r->tm_year < (1-1900)) {
      r->tm_year = (1-1900);
      r->tm_mon = 0;
      r->tm_mday = 1;
      r->tm_yday = 0;
      r->tm_wday = 0;
      r->tm_hour = 0;
      r->tm_min = 0;
      r->tm_sec = 0;
    }
    return r;
  }

  /* If we get here, gmtime or localtime returned NULL. It might have done
   * this because of overrun or underrun, or it might have done it because of
   * some other weird issue. */
  if (timep) {
    if (*timep < 0) {
      r = resultbuf;
      r->tm_year = 70; /* 1970 CE */
      r->tm_mon = 0;
      r->tm_mday = 1;
      r->tm_yday = 0;
      r->tm_wday = 0;
      r->tm_hour = 0;
      r->tm_min = 0 ;
      r->tm_sec = 0;
      outcome = "Rounding up to 1970";
      goto done;
    } else if (*timep >= INT32_MAX) {
      /* Rounding down to INT32_MAX isn't so great, but keep in mind that we
       * only do it if gmtime/localtime tells us NULL. */
      r = resultbuf;
      r->tm_year = 137; /* 2037 CE */
      r->tm_mon = 11;
      r->tm_mday = 31;
      r->tm_yday = 364;
      r->tm_wday = 6;
      r->tm_hour = 23;
      r->tm_min = 59;
      r->tm_sec = 59;
      outcome = "Rounding down to 2037";
      goto done;
    }
  }

  /* If we get here, then gmtime/localtime failed without getting an extreme
   * value for *timep */
  /* LCOV_EXCL_START */
  tor_fragile_assert();
  r = resultbuf;
  memset(resultbuf, 0, sizeof(struct tm));
  outcome="can't recover";
  /* LCOV_EXCL_STOP */
 done:
  log_warn(LD_BUG, "%s("I64_FORMAT") failed with error %s: %s",
           islocal?"localtime":"gmtime",
           timep?I64_PRINTF_ARG(*timep):0,
           strerror(errno),
           outcome);
  return r;
}

/** @{ */
/** As localtime_r, but defined for platforms that don't have it:
 *
 * Convert *<b>timep</b> to a struct tm in local time, and store the value in
 * *<b>result</b>.  Return the result on success, or NULL on failure.
 */
#ifdef HAVE_LOCALTIME_R
struct tm *
tor_localtime_r(const time_t *timep, struct tm *result)
{
  struct tm *r;
  r = localtime_r(timep, result);
  return correct_tm(1, timep, result, r);
}
#elif defined(TIME_FNS_NEED_LOCKS)
struct tm *
tor_localtime_r(const time_t *timep, struct tm *result)
{
  struct tm *r;
  static tor_mutex_t *m=NULL;
  if (!m) { m=tor_mutex_new(); }
  tor_assert(result);
  tor_mutex_acquire(m);
  r = localtime(timep);
  if (r)
    memcpy(result, r, sizeof(struct tm));
  tor_mutex_release(m);
  return correct_tm(1, timep, result, r);
}
#else
struct tm *
tor_localtime_r(const time_t *timep, struct tm *result)
{
  struct tm *r;
  tor_assert(result);
  r = localtime(timep);
  if (r)
    memcpy(result, r, sizeof(struct tm));
  return correct_tm(1, timep, result, r);
}
#endif /* defined(HAVE_LOCALTIME_R) || ... */
/** @} */

/** @{ */
/** As gmtime_r, but defined for platforms that don't have it:
 *
 * Convert *<b>timep</b> to a struct tm in UTC, and store the value in
 * *<b>result</b>.  Return the result on success, or NULL on failure.
 */
#ifdef HAVE_GMTIME_R
struct tm *
tor_gmtime_r(const time_t *timep, struct tm *result)
{
  struct tm *r;
  r = gmtime_r(timep, result);
  return correct_tm(0, timep, result, r);
}
#elif defined(TIME_FNS_NEED_LOCKS)
struct tm *
tor_gmtime_r(const time_t *timep, struct tm *result)
{
  struct tm *r;
  static tor_mutex_t *m=NULL;
  if (!m) { m=tor_mutex_new(); }
  tor_assert(result);
  tor_mutex_acquire(m);
  r = gmtime(timep);
  if (r)
    memcpy(result, r, sizeof(struct tm));
  tor_mutex_release(m);
  return correct_tm(0, timep, result, r);
}
#else
struct tm *
tor_gmtime_r(const time_t *timep, struct tm *result)
{
  struct tm *r;
  tor_assert(result);
  r = gmtime(timep);
  if (r)
    memcpy(result, r, sizeof(struct tm));
  return correct_tm(0, timep, result, r);
}
#endif /* defined(HAVE_GMTIME_R) || ... */

#if defined(HAVE_MLOCKALL) && HAVE_DECL_MLOCKALL && defined(RLIMIT_MEMLOCK)
#define HAVE_UNIX_MLOCKALL
#endif

#ifdef HAVE_UNIX_MLOCKALL
/** Attempt to raise the current and max rlimit to infinity for our process.
 * This only needs to be done once and can probably only be done when we have
 * not already dropped privileges.
 */
static int
tor_set_max_memlock(void)
{
  /* Future consideration for Windows is probably SetProcessWorkingSetSize
   * This is similar to setting the memory rlimit of RLIMIT_MEMLOCK
   * http://msdn.microsoft.com/en-us/library/ms686234(VS.85).aspx
   */

  struct rlimit limit;

  /* RLIM_INFINITY is -1 on some platforms. */
  limit.rlim_cur = RLIM_INFINITY;
  limit.rlim_max = RLIM_INFINITY;

  if (setrlimit(RLIMIT_MEMLOCK, &limit) == -1) {
    if (errno == EPERM) {
      log_warn(LD_GENERAL, "You appear to lack permissions to change memory "
                           "limits. Are you root?");
    }
    log_warn(LD_GENERAL, "Unable to raise RLIMIT_MEMLOCK: %s",
             strerror(errno));
    return -1;
  }

  return 0;
}
#endif /* defined(HAVE_UNIX_MLOCKALL) */

/** Attempt to lock all current and all future memory pages.
 * This should only be called once and while we're privileged.
 * Like mlockall() we return 0 when we're successful and -1 when we're not.
 * Unlike mlockall() we return 1 if we've already attempted to lock memory.
 */
int
tor_mlockall(void)
{
  static int memory_lock_attempted = 0;

  if (memory_lock_attempted) {
    return 1;
  }

  memory_lock_attempted = 1;

  /*
   * Future consideration for Windows may be VirtualLock
   * VirtualLock appears to implement mlock() but not mlockall()
   *
   * http://msdn.microsoft.com/en-us/library/aa366895(VS.85).aspx
   */

#ifdef HAVE_UNIX_MLOCKALL
  if (tor_set_max_memlock() == 0) {
    log_debug(LD_GENERAL, "RLIMIT_MEMLOCK is now set to RLIM_INFINITY.");
  }

  if (mlockall(MCL_CURRENT|MCL_FUTURE) == 0) {
    log_info(LD_GENERAL, "Insecure OS paging is effectively disabled.");
    return 0;
  } else {
    if (errno == ENOSYS) {
      /* Apple - it's 2009! I'm looking at you. Grrr. */
      log_notice(LD_GENERAL, "It appears that mlockall() is not available on "
                             "your platform.");
    } else if (errno == EPERM) {
      log_notice(LD_GENERAL, "It appears that you lack the permissions to "
                             "lock memory. Are you root?");
    }
    log_notice(LD_GENERAL, "Unable to lock all current and future memory "
                           "pages: %s", strerror(errno));
    return -1;
  }
#else /* !(defined(HAVE_UNIX_MLOCKALL)) */
  log_warn(LD_GENERAL, "Unable to lock memory pages. mlockall() unsupported?");
  return -1;
#endif /* defined(HAVE_UNIX_MLOCKALL) */
}

/**
 * On Windows, WSAEWOULDBLOCK is not always correct: when you see it,
 * you need to ask the socket for its actual errno.  Also, you need to
 * get your errors from WSAGetLastError, not errno.  (If you supply a
 * socket of -1, we check WSAGetLastError, but don't correct
 * WSAEWOULDBLOCKs.)
 *
 * The upshot of all of this is that when a socket call fails, you
 * should call tor_socket_errno <em>at most once</em> on the failing
 * socket to get the error.
 */
#if defined(_WIN32)
int
tor_socket_errno(tor_socket_t sock)
{
  int optval, optvallen=sizeof(optval);
  int err = WSAGetLastError();
  if (err == WSAEWOULDBLOCK && SOCKET_OK(sock)) {
    if (getsockopt(sock, SOL_SOCKET, SO_ERROR, (void*)&optval, &optvallen))
      return err;
    if (optval)
      return optval;
  }
  return err;
}
#endif /* defined(_WIN32) */

#if defined(_WIN32)
#define E(code, s) { code, (s " [" #code " ]") }
struct { int code; const char *msg; } windows_socket_errors[] = {
  E(WSAEINTR, "Interrupted function call"),
  E(WSAEACCES, "Permission denied"),
  E(WSAEFAULT, "Bad address"),
  E(WSAEINVAL, "Invalid argument"),
  E(WSAEMFILE, "Too many open files"),
  E(WSAEWOULDBLOCK,  "Resource temporarily unavailable"),
  E(WSAEINPROGRESS, "Operation now in progress"),
  E(WSAEALREADY, "Operation already in progress"),
  E(WSAENOTSOCK, "Socket operation on nonsocket"),
  E(WSAEDESTADDRREQ, "Destination address required"),
  E(WSAEMSGSIZE, "Message too long"),
  E(WSAEPROTOTYPE, "Protocol wrong for socket"),
  E(WSAENOPROTOOPT, "Bad protocol option"),
  E(WSAEPROTONOSUPPORT, "Protocol not supported"),
  E(WSAESOCKTNOSUPPORT, "Socket type not supported"),
  /* What's the difference between NOTSUPP and NOSUPPORT? :) */
  E(WSAEOPNOTSUPP, "Operation not supported"),
  E(WSAEPFNOSUPPORT,  "Protocol family not supported"),
  E(WSAEAFNOSUPPORT, "Address family not supported by protocol family"),
  E(WSAEADDRINUSE, "Address already in use"),
  E(WSAEADDRNOTAVAIL, "Cannot assign requested address"),
  E(WSAENETDOWN, "Network is down"),
  E(WSAENETUNREACH, "Network is unreachable"),
  E(WSAENETRESET, "Network dropped connection on reset"),
  E(WSAECONNABORTED, "Software caused connection abort"),
  E(WSAECONNRESET, "Connection reset by peer"),
  E(WSAENOBUFS, "No buffer space available"),
  E(WSAEISCONN, "Socket is already connected"),
  E(WSAENOTCONN, "Socket is not connected"),
  E(WSAESHUTDOWN, "Cannot send after socket shutdown"),
  E(WSAETIMEDOUT, "Connection timed out"),
  E(WSAECONNREFUSED, "Connection refused"),
  E(WSAEHOSTDOWN, "Host is down"),
  E(WSAEHOSTUNREACH, "No route to host"),
  E(WSAEPROCLIM, "Too many processes"),
  /* Yes, some of these start with WSA, not WSAE. No, I don't know why. */
  E(WSASYSNOTREADY, "Network subsystem is unavailable"),
  E(WSAVERNOTSUPPORTED, "Winsock.dll out of range"),
  E(WSANOTINITIALISED, "Successful WSAStartup not yet performed"),
  E(WSAEDISCON, "Graceful shutdown now in progress"),
#ifdef WSATYPE_NOT_FOUND
  E(WSATYPE_NOT_FOUND, "Class type not found"),
#endif
  E(WSAHOST_NOT_FOUND, "Host not found"),
  E(WSATRY_AGAIN, "Nonauthoritative host not found"),
  E(WSANO_RECOVERY, "This is a nonrecoverable error"),
  E(WSANO_DATA, "Valid name, no data record of requested type)"),

  /* There are some more error codes whose numeric values are marked
   * <b>OS dependent</b>. They start with WSA_, apparently for the same
   * reason that practitioners of some craft traditions deliberately
   * introduce imperfections into their baskets and rugs "to allow the
   * evil spirits to escape."  If we catch them, then our binaries
   * might not report consistent results across versions of Windows.
   * Thus, I'm going to let them all fall through.
   */
  { -1, NULL },
};
/** There does not seem to be a strerror equivalent for Winsock errors.
 * Naturally, we have to roll our own.
 */
const char *
tor_socket_strerror(int e)
{
  int i;
  for (i=0; windows_socket_errors[i].code >= 0; ++i) {
    if (e == windows_socket_errors[i].code)
      return windows_socket_errors[i].msg;
  }
  return strerror(e);
}
#endif /* defined(_WIN32) */

/** Called before we make any calls to network-related functions.
 * (Some operating systems require their network libraries to be
 * initialized.) */
int
network_init(void)
{
#ifdef _WIN32
  /* This silly exercise is necessary before windows will allow
   * gethostbyname to work. */
  WSADATA WSAData;
  int r;
  r = WSAStartup(0x101,&WSAData);
  if (r) {
    log_warn(LD_NET,"Error initializing windows network layer: code was %d",r);
    return -1;
  }
  if (sizeof(SOCKET) != sizeof(tor_socket_t)) {
    log_warn(LD_BUG,"The tor_socket_t type does not match SOCKET in size; Tor "
             "might not work. (Sizes are %d and %d respectively.)",
             (int)sizeof(tor_socket_t), (int)sizeof(SOCKET));
  }
  /* WSAData.iMaxSockets might show the max sockets we're allowed to use.
   * We might use it to complain if we're trying to be a server but have
   * too few sockets available. */
#endif /* defined(_WIN32) */
  return 0;
}

#ifdef _WIN32
/** Return a newly allocated string describing the windows system error code
 * <b>err</b>.  Note that error codes are different from errno.  Error codes
 * come from GetLastError() when a winapi call fails.  errno is set only when
 * ANSI functions fail.  Whee. */
char *
format_win32_error(DWORD err)
{
  TCHAR *str = NULL;
  char *result;
  DWORD n;

  /* Somebody once decided that this interface was better than strerror(). */
  n = FormatMessage(FORMAT_MESSAGE_ALLOCATE_BUFFER |
                 FORMAT_MESSAGE_FROM_SYSTEM |
                 FORMAT_MESSAGE_IGNORE_INSERTS,
                 NULL, err,
                 MAKELANGID(LANG_ENGLISH, SUBLANG_DEFAULT),
                 (LPVOID)&str,
                 0, NULL);

  if (str && n) {
#ifdef UNICODE
    size_t len;
    if (n > 128*1024)
      len = (128 * 1024) * 2 + 1; /* This shouldn't be possible, but let's
                                   * make sure. */
    else
      len = n * 2 + 1;
    result = tor_malloc(len);
    wcstombs(result,str,len);
    result[len-1] = '\0';
#else /* !(defined(UNICODE)) */
    result = tor_strdup(str);
#endif /* defined(UNICODE) */
  } else {
    result = tor_strdup("<unformattable error>");
  }
  if (str) {
    LocalFree(str); /* LocalFree != free() */
  }
  return result;
}
#endif /* defined(_WIN32) */

#if defined(HW_PHYSMEM64)
/* This appears to be an OpenBSD thing */
#define INT64_HW_MEM HW_PHYSMEM64
#elif defined(HW_MEMSIZE)
/* OSX defines this one */
#define INT64_HW_MEM HW_MEMSIZE
#endif /* defined(HW_PHYSMEM64) || ... */

/**
 * Helper: try to detect the total system memory, and return it. On failure,
 * return 0.
 */
static uint64_t
get_total_system_memory_impl(void)
{
#if defined(__linux__)
  /* On linux, sysctl is deprecated. Because proc is so awesome that you
   * shouldn't _want_ to write portable code, I guess? */
  unsigned long long result=0;
  int fd = -1;
  char *s = NULL;
  const char *cp;
  size_t file_size=0;
  if (-1 == (fd = tor_open_cloexec("/proc/meminfo",O_RDONLY,0)))
    return 0;
  s = read_file_to_str_until_eof(fd, 65536, &file_size);
  if (!s)
    goto err;
  cp = strstr(s, "MemTotal:");
  if (!cp)
    goto err;
  /* Use the system sscanf so that space will match a wider number of space */
  if (sscanf(cp, "MemTotal: %llu kB\n", &result) != 1)
    goto err;

  close(fd);
  tor_free(s);
  return result * 1024;

  /* LCOV_EXCL_START Can't reach this unless proc is broken. */
 err:
  tor_free(s);
  close(fd);
  return 0;
  /* LCOV_EXCL_STOP */
#elif defined (_WIN32)
  /* Windows has MEMORYSTATUSEX; pretty straightforward. */
  MEMORYSTATUSEX ms;
  memset(&ms, 0, sizeof(ms));
  ms.dwLength = sizeof(ms);
  if (! GlobalMemoryStatusEx(&ms))
    return 0;

  return ms.ullTotalPhys;

#elif defined(HAVE_SYSCTL) && defined(INT64_HW_MEM)
  /* On many systems, HW_PYHSMEM is clipped to 32 bits; let's use a better
   * variant if we know about it. */
  uint64_t memsize = 0;
  size_t len = sizeof(memsize);
  int mib[2] = {CTL_HW, INT64_HW_MEM};
  if (sysctl(mib,2,&memsize,&len,NULL,0))
    return 0;

  return memsize;

#elif defined(HAVE_SYSCTL) && defined(HW_PHYSMEM)
  /* On some systems (like FreeBSD I hope) you can use a size_t with
   * HW_PHYSMEM. */
  size_t memsize=0;
  size_t len = sizeof(memsize);
  int mib[2] = {CTL_HW, HW_USERMEM};
  if (sysctl(mib,2,&memsize,&len,NULL,0))
    return 0;

  return memsize;

#else
  /* I have no clue. */
  return 0;
#endif /* defined(__linux__) || ... */
}

/**
 * Try to find out how much physical memory the system has. On success,
 * return 0 and set *<b>mem_out</b> to that value. On failure, return -1.
 */
int
get_total_system_memory(size_t *mem_out)
{
  static size_t mem_cached=0;
  uint64_t m = get_total_system_memory_impl();
  if (0 == m) {
    /* LCOV_EXCL_START -- can't make this happen without mocking. */
    /* We couldn't find our memory total */
    if (0 == mem_cached) {
      /* We have no cached value either */
      *mem_out = 0;
      return -1;
    }

    *mem_out = mem_cached;
    return 0;
    /* LCOV_EXCL_STOP */
  }

#if SIZE_MAX != UINT64_MAX
  if (m > SIZE_MAX) {
    /* I think this could happen if we're a 32-bit Tor running on a 64-bit
     * system: we could have more system memory than would fit in a
     * size_t. */
    m = SIZE_MAX;
  }
#endif /* SIZE_MAX != UINT64_MAX */

  *mem_out = mem_cached = (size_t) m;

  return 0;
}

/** Emit the password prompt <b>prompt</b>, then read up to <b>buflen</b>
 * bytes of passphrase into <b>output</b>. Return the number of bytes in
 * the passphrase, excluding terminating NUL.
 */
ssize_t
tor_getpass(const char *prompt, char *output, size_t buflen)
{
  tor_assert(buflen <= SSIZE_MAX);
  tor_assert(buflen >= 1);
#if defined(HAVE_READPASSPHRASE)
  char *pwd = readpassphrase(prompt, output, buflen, RPP_ECHO_OFF);
  if (pwd == NULL)
    return -1;
  return strlen(pwd);
#elif defined(_WIN32)
  int r = -1;
  while (*prompt) {
    _putch(*prompt++);
  }

  tor_assert(buflen <= INT_MAX);
  wchar_t *buf = tor_calloc(buflen, sizeof(wchar_t));

  wchar_t *ptr = buf, *lastch = buf + buflen - 1;
  while (ptr < lastch) {
    wint_t ch = _getwch();
    switch (ch) {
      case '\r':
      case '\n':
      case WEOF:
        goto done_reading;
      case 3:
        goto done; /* Can't actually read ctrl-c this way. */
      case '\b':
        if (ptr > buf)
          --ptr;
        continue;
      case 0:
      case 0xe0:
        ch = _getwch(); /* Ignore; this is a function or arrow key */
        break;
      default:
        *ptr++ = ch;
        break;
    }
  }
 done_reading:
  ;

#ifndef WC_ERR_INVALID_CHARS
#define WC_ERR_INVALID_CHARS 0x80
#endif

  /* Now convert it to UTF-8 */
  r = WideCharToMultiByte(CP_UTF8,
                          WC_NO_BEST_FIT_CHARS|WC_ERR_INVALID_CHARS,
                          buf, (int)(ptr-buf),
                          output, (int)(buflen-1),
                          NULL, NULL);
  if (r <= 0) {
    r = -1;
    goto done;
  }

  tor_assert(r < (int)buflen);

  output[r] = 0;

 done:
  SecureZeroMemory(buf, sizeof(wchar_t)*buflen);
  tor_free(buf);
  return r;
#else
#error "No implementation for tor_getpass found!"
#endif /* defined(HAVE_READPASSPHRASE) || ... */
}

/** Return the amount of free disk space we have permission to use, in
 * bytes. Return -1 if the amount of free space can't be determined. */
int64_t
tor_get_avail_disk_space(const char *path)
{
#ifdef HAVE_STATVFS
  struct statvfs st;
  int r;
  memset(&st, 0, sizeof(st));

  r = statvfs(path, &st);
  if (r < 0)
    return -1;

  int64_t result = st.f_bavail;
  if (st.f_frsize) {
    result *= st.f_frsize;
  } else if (st.f_bsize) {
    result *= st.f_bsize;
  } else {
    return -1;
  }

  return result;
#elif defined(_WIN32)
  ULARGE_INTEGER freeBytesAvail;
  BOOL ok;

  ok = GetDiskFreeSpaceEx(path, &freeBytesAvail, NULL, NULL);
  if (!ok) {
    return -1;
  }
  return (int64_t)freeBytesAvail.QuadPart;
#else
  (void)path;
  errno = ENOSYS;
  return -1;
#endif /* defined(HAVE_STATVFS) || ... */
}
<|MERGE_RESOLUTION|>--- conflicted
+++ resolved
@@ -1757,13 +1757,8 @@
         couldnt_set = 0;
       }
     }
-<<<<<<< HEAD
 #endif /* defined(OPEN_MAX) */
-    if (bad) {
-=======
-#endif /* OPEN_MAX */
     if (couldnt_set) {
->>>>>>> eccef6ba
       log_warn(LD_CONFIG,"Couldn't set maximum number of file descriptors: %s",
                strerror(setrlimit_errno));
     }
