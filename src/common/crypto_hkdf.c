--- conflicted
+++ resolved
@@ -9,14 +9,10 @@
  * \brief Block of functions related with HKDF utilities and operations.
  **/
 
-<<<<<<< HEAD
 #include "common/crypto_hkdf.h"
 #include "common/crypto_util.h"
 #include "common/crypto_digest.h"
-=======
-#include "crypto_hkdf.h"
-#include "crypto_util.h"
-#include "crypto_digest.h"
+
 #include "crypto_openssl_mgt.h"
 #include <openssl/opensslv.h>
 
@@ -24,7 +20,6 @@
 #define HAVE_OPENSSL_HKDF 1
 #include <openssl/kdf.h>
 #endif
->>>>>>> 5af29fbb
 
 /** Given <b>key_in_len</b> bytes of negotiated randomness in <b>key_in</b>
  * ("K"), expand it into <b>key_out_len</b> bytes of negotiated key material in
