--- conflicted
+++ resolved
@@ -6,7 +6,6 @@
  * \brief Unit tests for nodelist related functions.
  **/
 
-<<<<<<< HEAD
 #include "core/or/or.h"
 #include "lib/crypt_ops/crypto_rand.h"
 #include "feature/nodelist/networkstatus.h"
@@ -20,15 +19,7 @@
 #include "feature/nodelist/routerstatus_st.h"
 
 #include "test/test.h"
-=======
-#include "or.h"
-#include "crypto_rand.h"
-#include "networkstatus.h"
-#include "nodelist.h"
-#include "torcert.h"
-#include "test.h"
-#include "log_test_helpers.h"
->>>>>>> 4e7f65ee
+#include "test/log_test_helpers.h"
 
 /** Test the case when node_get_by_id() returns NULL,
  * node_get_verbose_nickname_by_id should return the base 16 encoding
