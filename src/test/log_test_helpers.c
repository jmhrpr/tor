--- conflicted
+++ resolved
@@ -1,8 +1,4 @@
-<<<<<<< HEAD
-/* Copyright (c) 2015-2017, The Tor Project, Inc. */
-=======
 /* Copyright (c) 2015-2018, The Tor Project, Inc. */
->>>>>>> 8569166c
 /* See LICENSE for licensing information */
 #define LOG_PRIVATE
 #include "torlog.h"
@@ -261,4 +257,4 @@
            log_level_to_string(m->severity),
            escaped(m->generated_msg));
   } SMARTLIST_FOREACH_END(m);
-}
+}