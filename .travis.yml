language: c

cache:
  ccache: true
  ## cargo: true
  directories:
    - $HOME/.cargo
    ## where we point CARGO_TARGET_DIR in all our cargo invocations
    - $TRAVIS_BUILD_DIR/src/rust/target

compiler:
  - gcc
  - clang

os:
  - linux
  - osx

<<<<<<< HEAD
## Use the Ubuntu Trusty images.
dist: trusty

## We don't need sudo. (The "apt:" stanza after this allows us to not need sudo;
## otherwise, we would need it for getting dependencies.)
##
## We override this in the explicit build matrix to work around a
## Travis CI environment regression
## https://github.com/travis-ci/travis-ci/issues/9033
sudo: false

## (Linux only) Download our dependencies
addons:
  apt:
    packages:
      ## Required dependencies
      - libevent-dev
      - zlib1g-dev
      ## Optional dependencies
      - libcap-dev
      - liblzma-dev
      - libscrypt-dev
      - libseccomp-dev
      ## zstd doesn't exist in Ubuntu Trusty
      #- libzstd

## The build matrix in the following two stanzas expands into four builds (per OS):
##
##  * with GCC, with Rust
##  * with GCC, without Rust
##  * with Clang, with Rust
##  * with Clang, without Rust
=======
## The build matrix in the following stanza expands into builds for each
## OS and compiler.
>>>>>>> 2a33edc5
env:
  global:
    ## The Travis CI environment allows us two cores, so let's use both.
    - MAKEFLAGS="-j 2"
    ## We turn on hardening by default
    ## Also known as --enable-fragile-hardening in 0.3.0.3-alpha and later
    - HARDENING_OPTIONS="--enable-expensive-hardening"
    ## We turn off asciidoc by default, because it's slow
    - ASCIIDOC_OPTIONS="--disable-asciidoc"
  matrix:
    ## We want to use each build option at least once
    ##
    ## We don't list default variable values, because we set the defaults
    ## in global (or the default is unset)
    -
    ## We turn off hardening for Rust builds, because they are incompatible,
    ## and it's going to take a while for them to be fixed. See:
    ##   https:/trac.torproject.org/projects/tor/ticket/25386
    ##   https:/trac.torproject.org/projects/tor/ticket/26398
    - RUST_OPTIONS="--enable-rust --enable-cargo-online-mode" HARDENING_OPTIONS=""

matrix:
  ## include creates builds with gcc, linux, sudo: false
  include:
    ## We include a single coverage build with the best options for coverage
    - env: COVERAGE_OPTIONS="--enable-coverage" HARDENING_OPTIONS=""
    ## We only want to check these build option combinations once
    ## (they shouldn't vary by compiler or OS)
    ## We run rust and coverage with hardening off, which seems like enough
    # - env: HARDENING_OPTIONS=""
    ## We check asciidoc with distcheck, to make sure we remove doc products
    - env: DISTCHECK="yes" ASCIIDOC_OPTIONS=""
    ## Check rust offline with distcheck, to make sure we remove rust products
    ## But without hardening (see above)
    - env: DISTCHECK="yes" RUST_OPTIONS="--enable-rust" TOR_RUST_DEPENDENCIES=true HARDENING_OPTIONS=""
    ## Check disable module dirauth with rust, and without rust but with distcheck
    - env: MODULES_OPTIONS="--disable-module-dirauth" RUST_OPTIONS="--enable-rust" TOR_RUST_DEPENDENCIES=true HARDENING_OPTIONS=""
    - env: DISTCHECK="yes" MODULES_OPTIONS="--disable-module-dirauth"

  ## Uncomment to allow the build to report success (with non-required
  ## sub-builds continuing to run) if all required sub-builds have
  ## succeeded.  This is somewhat buggy currently: it can cause
  ## duplicate notifications and prematurely report success if a
  ## single sub-build has succeeded.  See
  ## https://github.com/travis-ci/travis-ci/issues/1696
  # fast_finish: true

  ## Careful! We use global envs, which makes it hard to exclude or
  ## allow failures by env:
  ## https://docs.travis-ci.com/user/customizing-the-build#matching-jobs-with-allow_failures
  exclude:
    ## Clang doesn't work in containerized builds, see below.
    - compiler: clang
      sudo: false
    ## We also exclude non-containerized gcc, because they're slow and redundant.
    - compiler: gcc
      sudo: required

## We don't need sudo. (The "apt:" stanza after this allows us to not need
## sudo; otherwise, we would need it for getting dependencies.)
##
## But we use "sudo: required" to force non-containerized builds, working
## around a Travis CI environment issue: clang LeakAnalyzer fails
## because it requires ptrace and the containerized environment no
## longer allows ptrace.
## https://github.com/travis-ci/travis-ci/issues/9033
##
## In the matrix above, we exclude redundant combinations.
sudo:
  - false
  - required

## (Linux only) Use the latest Linux image (Ubuntu Trusty)
dist: trusty

## (Linux only) Download our dependencies
addons:
  apt:
    packages:
      ## Required dependencies
      - libevent-dev
      - zlib1g-dev
      ## Optional dependencies
      - libcap-dev
      - liblzma-dev
      - libscrypt-dev
      - libseccomp-dev
      ## zstd doesn't exist in Ubuntu Trusty
      #- libzstd
      ## Conditional dependencies
      ## Always installed, so we don't need sudo
      - asciidoc
      - docbook-xsl
      - docbook-xml
      - xmlto

## (OSX only) Use the default OSX image
## See https://docs.travis-ci.com/user/reference/osx#os-x-version
## Default is Xcode 9.4 on macOS 10.13 as of August 2018
#osx_image: xcode9.4

before_install:
  ## If we're on OSX, homebrew usually needs to be updated first
  - if [[ "$TRAVIS_OS_NAME" == "osx" ]]; then brew update; fi
  ## We might be upgrading some useless packages, but that's better than missing an upgrade
  - if [[ "$TRAVIS_OS_NAME" == "osx" ]]; then brew upgrade; fi
  ## Create empty rust directories for non-Rust builds, so caching succeeds
  - if [[ "$RUST_OPTIONS" == "" ]]; then mkdir -p $HOME/.cargo $TRAVIS_BUILD_DIR/src/rust/target; fi

install:
  ## If we're on OSX use brew to install ccache (ccache is automatically installed on Linux)
  - if [[ "$TRAVIS_OS_NAME" == "osx" ]]; then brew install ccache; fi
  - if [[ "$TRAVIS_OS_NAME" == "osx" ]]; then export PATH="/usr/local/opt/ccache/libexec:$PATH"; fi
  ## If we're on OSX use brew to install required dependencies (for Linux, see the "apt:" section above)
  - if [[ "$TRAVIS_OS_NAME" == "osx" ]]; then brew install libevent; fi
  - if [[ "$TRAVIS_OS_NAME" == "osx" ]]; then brew install openssl; fi
  - if [[ "$TRAVIS_OS_NAME" == "osx" ]]; then brew install pkg-config; fi
  ## macOS comes with zlib by default, so the homebrew install is keg-only
  # - if [[ "$TRAVIS_OS_NAME" == "osx" ]]; then brew install zlib; fi
  ## If we're on OSX also install the optional dependencies
  - if [[ "$TRAVIS_OS_NAME" == "osx" ]]; then brew install libscrypt; fi
  - if [[ "$TRAVIS_OS_NAME" == "osx" ]]; then brew install xz; fi
  - if [[ "$TRAVIS_OS_NAME" == "osx" ]]; then brew install zstd; fi
  ## If we're on OSX, OpenSSL is keg-only, so tor 0.2.9 and later need to be configured --with-openssl-dir= to build
  - if [[ "$TRAVIS_OS_NAME" == "osx" ]]; then OPENSSL_OPTIONS=--with-openssl-dir=`brew --prefix openssl`; fi
  ## Install conditional features
  ## Install coveralls
  - if [[ "$COVERAGE_OPTIONS" != "" ]]; then pip install --user cpp-coveralls; fi
  ## If we're on OSX, and using asciidoc, install asciidoc
  - if [[ "$ASCIIDOC_OPTIONS" == "" ]] && [[ "$TRAVIS_OS_NAME" == "osx" ]]; then brew install asciidoc; fi
  ## If we're using Rust, download rustup
  - if [[ "$RUST_OPTIONS" != "" ]]; then curl -Ssf -o rustup.sh https://sh.rustup.rs; fi
  ## Install the stable channels of rustc and cargo and setup our toolchain environment
  - if [[ "$RUST_OPTIONS" != "" ]]; then sh rustup.sh -y --default-toolchain stable; fi
  - if [[ "$RUST_OPTIONS" != "" ]]; then source $HOME/.cargo/env; fi
  ## If we're testing rust builds in offline-mode, then set up our vendored dependencies
  - if [[ "$TOR_RUST_DEPENDENCIES" == "true" ]]; then export TOR_RUST_DEPENDENCIES=$PWD/src/ext/rust/crates; fi
  ##
  ## Finally, list installed package versions
  - if [[ "$TRAVIS_OS_NAME" == "linux" ]]; then dpkg-query --show; fi
  - if [[ "$TRAVIS_OS_NAME" == "osx" ]]; then brew list --versions; fi
  ## Get some info about rustup, rustc and cargo
  - if [[ "$RUST_OPTIONS" != "" ]]; then which rustup; fi
  - if [[ "$RUST_OPTIONS" != "" ]]; then which rustc; fi
  - if [[ "$RUST_OPTIONS" != "" ]]; then which cargo; fi
  - if [[ "$RUST_OPTIONS" != "" ]]; then rustup --version; fi
  - if [[ "$RUST_OPTIONS" != "" ]]; then rustc --version; fi
  - if [[ "$RUST_OPTIONS" != "" ]]; then cargo --version; fi

script:
  - ./autogen.sh
  - CONFIGURE_FLAGS="$ASCIIDOC_OPTIONS $COVERAGE_OPTIONS $HARDENING_OPTIONS $MODULES_OPTIONS $OPENSSL_OPTIONS $RUST_OPTIONS --enable-fatal-warnings --disable-silent-rules"
  - echo $CONFIGURE_FLAGS
  - ./configure $CONFIGURE_FLAGS
  ## We run `make check` because that's what https://jenkins.torproject.org does.
  - if [[ "$DISTCHECK" == "" ]]; then make check; fi
  - if [[ "$DISTCHECK" != "" ]]; then make distcheck DISTCHECK_CONFIGURE_FLAGS="$CONFIGURE_FLAGS"; fi

after_failure:
  ## configure will leave a log file with more details of config failures.
  ## But the log is too long for travis' rendered view, so tail it.
  - tail -1000 config.log
  ## `make check` will leave a log file with more details of test failures.
  - if [[ "$DISTCHECK" == "" ]]; then cat test-suite.log; fi
  ## `make distcheck` puts it somewhere different.
  - if [[ "$DISTCHECK" != "" ]]; then make show-distdir-testlog; fi

after_success:
  ## If this build was one that produced coverage, upload it.
  - if [[ "$COVERAGE_OPTIONS" != "" ]]; then coveralls -b . --exclude src/test --exclude src/trunnel --gcov-options '\-p'; fi

notifications:
  irc:
    channels:
      - "irc.oftc.net#tor-ci"
    template:
      - "%{repository} %{branch} %{commit} - %{author}: %{commit_subject}"
      - "Build #%{build_number} %{result}. Details: %{build_url}"
    on_success: change
    on_failure: change
  email:
    on_success: never
    on_failure: change<|MERGE_RESOLUTION|>--- conflicted
+++ resolved
@@ -16,43 +16,8 @@
   - linux
   - osx
 
-<<<<<<< HEAD
-## Use the Ubuntu Trusty images.
-dist: trusty
-
-## We don't need sudo. (The "apt:" stanza after this allows us to not need sudo;
-## otherwise, we would need it for getting dependencies.)
-##
-## We override this in the explicit build matrix to work around a
-## Travis CI environment regression
-## https://github.com/travis-ci/travis-ci/issues/9033
-sudo: false
-
-## (Linux only) Download our dependencies
-addons:
-  apt:
-    packages:
-      ## Required dependencies
-      - libevent-dev
-      - zlib1g-dev
-      ## Optional dependencies
-      - libcap-dev
-      - liblzma-dev
-      - libscrypt-dev
-      - libseccomp-dev
-      ## zstd doesn't exist in Ubuntu Trusty
-      #- libzstd
-
-## The build matrix in the following two stanzas expands into four builds (per OS):
-##
-##  * with GCC, with Rust
-##  * with GCC, without Rust
-##  * with Clang, with Rust
-##  * with Clang, without Rust
-=======
 ## The build matrix in the following stanza expands into builds for each
 ## OS and compiler.
->>>>>>> 2a33edc5
 env:
   global:
     ## The Travis CI environment allows us two cores, so let's use both.
