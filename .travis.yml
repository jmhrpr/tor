--- conflicted
+++ resolved
@@ -47,19 +47,11 @@
     ## We check NSS
     ## Use -std=gnu99 to turn off some newer features, and maybe turn on some
     ## extra gcc warnings?
-<<<<<<< HEAD
     - env: NSS_OPTIONS="--enable-nss" C_DIALECT_OPTIONS="-std=gnu99"
     ## We run chutney on Linux, because it's faster than chutney on macOS
     ## Chutney is a fast job, clang is slower on Linux, so we do Chutney clang
     - env: CHUTNEY="yes" CHUTNEY_ALLOW_FAILURES="2" SKIP_MAKE_CHECK="yes"
       compiler: clang
-      ## (Linux only) Use an older Linux image (Ubuntu Trusty)
-      ## The Xenial and Bionic images cause permissions issues for chutney,
-      ## this is a workaround, until we fix #32240.
-      dist: trusty
-=======
-    - env: CHUTNEY="yes" CHUTNEY_ALLOW_FAILURES="2" SKIP_MAKE_CHECK="yes" C_DIALECT_OPTIONS="-std=gnu99"
->>>>>>> 37b04aee
     ## We check asciidoc with distcheck, to make sure we remove doc products
     ## We use Linux clang, because there are no other Linux clang jobs
     - env: DISTCHECK="yes" ASCIIDOC_OPTIONS="" SKIP_MAKE_CHECK="yes"
